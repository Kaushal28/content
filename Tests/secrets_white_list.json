{
  "iocs": {
    "ips": [
      "192.168.0.1",
      "1.2.3.4",
      "8.8.8.8",
      "192.168.1.136",
      "192.168.10.23",
      "123.123.123.65",
      "22.22.1.1",
      "192.168.1.2",
      "192.168.1.1",
      "1.1.22.22",
      "1.1.1.1",
      "127.0.0.2",
      "22.22.22.22",
      "19.12.13.11",
      "192.168.10.1",
      "147.75.33.100",
      "95.181.53.78",
      "216.3.128.82",
      "4.4.4.4",
      "127.0.0.1",
      "78.125.0.209",
      "1.0.0.39",
      "192.168.56.101",
      "1.1.1.0",
      "3.4.5.6",
      "1.3.4.5",
      "1.0.0.52",
      "192.168.100.55",
      "192.0.0.1",
      "10.10.10.10",
      "10.10.10.255",
      "2.2.2.2",
      "10.10.10.0",
      "1.2.3.8",
      "41.79.151.82",
      "192.168.56.108",
      "192.12.12.3",
      "35.158.26.15",
      "120.0.0.1",
      "8.8.4.4",
      "10.0.0.1",
      "10.0.0.2",
      "10.0.0.4",
      "101.43.52.224",
      "66.34.253.56",
      "10.10.10.1",
      "10.10.10.20",
      "10.10.10.25",
      "10.10.10.13",
      "10.10.10.29",
      "10.10.24.1",
      "10.10.24.20",
      "195.22.26.248",
      "107.161.186.90",
      "192.168.2.1",
      "192.16.0.0",
      "100.64.0.0",
      "172.16.0.0",
      "198.18.0.0",
      "192.168.0.0",
      "192.0.0.0",
      "10.0.0.0",
      "172.0.0.2",
      "203.0.113.0",
      "192.0.2.128",
      "169.254.0.0",
      "1.0.0.127",
      "192.0.2.8",
      "56.1.1.1",
      "192.0.0.2",
      "224.0.0.0",
      "255.255.255.224",
      "192.0.2.0",
      "192.0.2.2",
      "255.0.0.0",
      "255.255.255.0",
      "0.0.0.0",
      "127.0.0.0",
      "255.255.255.255",
      "1.0.0.0",
      "192.0.2.64",
      "192.0.2.1",
      "192.0.2.4",
      "0.1.0.0",
      "0.255.255.255",
      "192.0.2.130",
      "240.0.0.0",
      "0.0.0.31",
      "198.51.100.0",
      "192.0.2.32",
      "94.188.164.68",
      "9.9.9.9",
      "128.238.25.159",
      "178.62.60.225",
      "10.200.103.100",
      "10.200.104.236",
      "172.228.24.0",
      "69.172.200.235",
      "1.1.1.22",
      "1.2.3.99",
      "151.101.1.67",
      "32.43.54.65",
      "123.57.77.130",
      "34.242.204.193",
      "8.8.1.1",
      "199.203.151.209",
      "5.5.5.5",
      "25.25.25.25",
      "93.184.216.34",
      "35.165.118.153",
      "10.238.89.39",
      "8.3.3.3",
      "172.31.7.250",
      "4.3.7.5",
      "3.3.3.3",
      "127.0.0.8",
      "92.0.1.82",
      "9.9.4.4",
      "84.238.65.92",
      "10.10.10.9",
      "106.184.5.30",
      "103.225.52.112",
      "218.227.212.90",
      "176.228.66.70",
      "10.128.123.2",
      "109.67.222.51",
      "10.175.53.17",
      "10.172.53.20",
      "216.32.181.115",
      "54.225.87.32",
      "10.168.108.148",
      "10.152.72.195",
      "216.32.181.181",
      "10.164.25.28",
      "10.163.132.152",
      "10.162.103.27",
      "52.54.78.222",
      "10.152.77.193",
      "40.107.70.133",
      "10.168.106.8",
      "10.152.72.184",
      "213.57.104.176",
      "20.177.218.153",
      "20.176.100.33",
      "213.57.104.176",
      "54.225.87.32",
      "52.54.78.222",
      "207.46.163.111",
      "10.164.155.36",
      "10.152.76.252",
      "216.32.180.85",
      "10.168.106.8",
      "10.152.77.107",
      "104.47.34.116",
      "10.152.72.95",
      "10.163.132.152",
      "212.126.107.130"
    ],
    "ipv6": [
      "2001:db8::100f",
      "2001:db8:0000:0000:0000:0000:0000:0000",
      "4000::",
      "e000::",
      "2001:2::",
      "2001::",
      "2001:db8:8000::",
      "::ffff:0:0",
      "6000::",
      "8000::",
      "100::",
      "a000::",
      "2001:db8::2",
      "fe80::",
      "2001:db8::1",
      "2001:db8::4",
      "800::",
      "2001:db8::8",
      "2001:10::",
      "fec0::",
      "2001:db8::",
      "200::",
      "400::",
      "fc00::",
      "2001:db8::1000",
      "fe00::",
      "1000::",
      "f800::",
      "ff00::",
      "2001:db8::2000",
      "c000::",
      "f000::",
      "0.0.0.255",
      "ffff:ffff:ffff:ffff:ffff:ffff:ffff:fff0",
      "2603:10b6:300:12a::12",
      "2a01:111:f400:7e44::203",
      "2a01:111:f400:7e44::201",
      "2603:10b6:3:10::10",
      "2603:10b6:405:2::23",
      "2603:10b6:301::20",
      "2a01:111:f400:7e46::208",
      "2a01:111:e400:1438::18",
      "2603:10b6:3:10::8",
      "2603:10b6:404:4b::22",
      "2603:10b6:3:22::14",
      "2a01:111:e400:3422::20",
      "2603:10b6:3:22::23",
      "2a01:111:f400:7e44::209",
      "2603:10b6:3:115::23",
      "2603:10b6:0:54::19",
      "2a01:111:f400:7e46::208",
      "2a01:111:f400:7e46::204",
      "2603:10b6:3:10::9",
      "2603:10b6:301::30",
      "2603:10b6:805:3e::47",
      "2603:10b6:805:66::33"
    ],
    "urls": [
      "https://dashboard.signalsciences.net",
      "https://domain.freshdesk.com",
      "https://developers.freshdesk.com",
      "https://dodecahedron.freshdesk.com",
      "https://demistohelp.freshdesk.com",
      "https://github.com",
      "http://contributor-covenant.org",
      "https://egghead.io",
      "https://starlight.companyname.com",
      "http://schemas.xmlsoap.org",
      "https://www.algosec.com",
      "https://api.alphasoc.net",
      "https://www.alphasoc.com",
      "http://www.w3.org",
      "https://api.box.com",
      "https://docs.box.com",
      "https://www.youtube.com",
      "https://localhost",
      "https://www.circl.lu",
      "https://www.hybrid-analysis.com",
      "https://falconapi.crowdstrike.com",
      "https://intelapi.crowdstrike.com",
      "http://cve.circl.lu",
      "https://api.dnsdb.info",
      "https://api-us.logtrust.com",
      "http://api.giphy.com",
      "https://mail.google.com",
      "https://developers.google.com",
      "https://admin.google.com",
      "https://www.googleapis.com",
      "https://my.incapsula.com",
      "https://docs.incapsula.com",
      "http://tools.ietf.org",
      "https://analyze.intezer.com",
      "http://ipinfo.io",
      "https://ws.isitphishing.org",
      "https://api.koodous.com",
      "https://google.com",
      "https://developer.mozilla.org",
      "https://api.mimecast.com",
      "https://eu-api.mimecast.com",
      "https://community.mimecast.com",
      "https://tenant.goskope.com",
      "https://openphish.com",
      "https://www.packetmail.net",
      "https://api.paloaltonetworks.com",
      "https://apigw-stg4.us.paloaltonetworks.com",
      "https://app.phish.ai",
      "http://data.phishtank.com",
      "https://tap-api-v2.proofpoint.co",
      "https://help.rapid7.com",
      "https://myurl.com",
      "https://a1000.reversinglabs.com",
      "https://ticloud-aws1-api.reversinglabs.com",
      "https://some_url.com",
      "https://api.shodan.io",
      "https://api.us2.sumologic.com",
      "https://help.sumologic.com",
      "https://en.wikipedia.org",
      "https://help.symantec.com",
      "https://www.utlsapi.com",
      "https://cloud.tenable.com",
      "https://developers.facebook.com",
      "https://graph.facebook.com",
      "https://lucene.apache.org",
      "https://www.twilio.com",
      "https://api.twilio.com",
      "https://urlscan.io",
      "https://www.ibm.com",
      "https://api.xforce.ibmcloud.com",
      "https://developer.zendesk.com",
      "https://api.zoom.us",
      "snapchat.com",
      "tinder.com",
      "https://ec2.region.amazonaws.com",
      "https://ec2.amazonaws.com",
      "https://ec2.eu-central-1.amazonaws.com",
      "https://console.aws.amazon.com",
      "https://censys.io",
      "https://api.meraki.com",
      "https://api.isightpartners.com",
      "https://confluence.atlassian.com",
      "https://developer.atlassian.com",
      "http://localhost",
      "http://www.kloshpro.com",
      "http://hackedwebsite.com",
      "https://3fdzgtam4qk625n6.fi",
      "http://www.phishtank.com",
      "http://asdheguhadaasd.com",
      "http://www.bbc.co.uk",
      "https://developer.carbonblack.com",
      "https://falcon.crowdstrike.com",
      "https://cve.mitre.org",
      "https://stackoverflow.com",
      "http://www.gnu.org",
      "https://kb.tanium.com",
      "https://www.nltk.org",
      "http://www.worldbank.org.kg",
      "http://en.wikipedia.org",
      "http://forums.news.cnn.com",
      "http://forums.bbc.co.uk",
      "http://256.1.1.1",
      "https://malformedurl.com",
      "http://www.google.com",
      "http://gauttam.com",
      "https://investigate-api.readme.io",
      "https://3xqz5p387rui1hjtdv1up7lw-wpengine.netdna-ssl.com",
      "http://www.pdf995.com",
      "https://www.facebook.com",
      "http://www.cnn.com",
      "http://www.pdftesturl.com",
      "http://www.txttesturl.com",
      "http://www.doctesturl.com",
      "http://www.docxtesturl.com",
      "http://dem.com",
      "https://test.com",
      "http://google.com",
      "http://httpbin.org",
      "http://www.tutorialspoint.com",
      "https://www.google.com",
      "https://sandbox-api.mimecast.com",
      "https://spam.com",
      "http://www.santoguia.net",
      "heckwassleftran2.ru",
      "https://www.exit.com",
      "https://postman-echo.com",
      "http://maokvo.eu",
      "http://go.getpostman.com",
      "https://lm.ddiworld.com",
      "http://cve.mitre.org",
      "http://www.dorsha.com",
      "http://www.nba.com",
      "http://www.biotecku.xyz",
      "http://coffeedoesgood.com",
      "https://vendretshirt.bid",
      "https://mxtoolbox.com",
      "http://www.goanywhere.com",
      "http://www.iuqerfsodp9ifjaposdfjhgosurijfaewrwergwea.com",
      "https://dev.mysql.com",
      "http://viruswarehouse.com",
      "https://docs.docker.com",
      "http://brackets.io",
      "https://youtu.be",
      "https://funtranslations.com",
      "https://img.youtube.com",
      "https://api.pagerduty.com",
      "https://v2.developer.pagerduty.com",
      "https://s3.us-west-2.amazonaws.com",
      "https://api.abuseipdb.com",
      "https://www.abuseipdb.com",
      "http://data.alexa.com",
      "https://otx.alienvault.com",
      "http://archer-tech.com",
      "https://investigate.api.umbrella.com",
      "https://developer.ciscospark.com",
      "https://api.ciscospark.com",
      "http://cylance.com",
      "https://www.cymon.io",
      "https://api.cymon.io",
      "https://your_company.easyvista.com",
      "https://me.endgame.com",
      "https://oauth2.googleapis.com",
      "https://docs.software.hpe.com",
      "https://api.intsights.com",
      "http://docs.oasis-open.org",
      "http://www.logrhythm.com",
      "https://luminatepublicapi.docs.apiary.io",
      "https://www.elastic.co",
      "https://malwr.com",
      "https://geoip.maxmind.com",
      "https://kc.mcafee.com",
      "https://api.mxtoolbox.com",
      "http://developer.okta.com",
      "https://developer.okta.com",
      "https://api.opsgenie.com",
      "https://api.passivetotal.org",
      "https://thumb.pipl.com",
      "https://api.pipl.com",
      "https://haveibeenpwned.com",
      "https://docs.bmc.com",
      "https://api.sndbox.com",
      "https://app.sndbox.com",
      "https://developer.salesforce.com",
      "https://www.virustotal.com",
      "https://api.redlock.io",
      "https://api.threatstream.com",
      "https://helpcenter.threatq.com",
      "https://help.github.com",
      "https://guides.github.com",
      "http://go.demisto.com",
      "https://packages.microsoft.com",
      "https://events.pagerduty.com",
      "https://alphasoc.com",
      "http://model.v1.service.resource.manager.product.arcsight.com",
      "http://activelist.model.v1.service.resource.manager.product.arcsight.com",
      "http://ws.v1.service.resource.manager.product.arcsight.com",
      "https://autofocus.paloaltonetworks.com",
      "https://support.paloaltonetworks.com",
      "https://example.awake.cloud",
      "http://cloud.bitdam.com",
      "https://www.blockade.io",
      "https://account.box.com",
      "http://regexr.com",
      "https://api.cloudlock.com",
      "https://protectapi.cylance.com",
      "https://protect.cylance.com",
      "https://portal-digitalshadows.com",
      "http://api.domaintools.com",
      "https://outlook.office365.com",
      "https://support.demisto.com",
      "https://msdn.microsoft.com",
      "https://etp.us.fireeye.com",
      "https://etp.us.fireeyegov.com",
      "https://etp.eu.fireeye.com",
      "https://accounts.google.com",
      "https://support.google.com",
      "https://safebrowsing.googleapis.com",
      "http://testsafebrowsing.appspot.com",
      "https://events.icebrg.io",
      "https://report.icebrg.io",
      "http://www.example.com",
      "https://vigilanteati.infoarmor.com",
      "https://jbxcloud.joesecurity.org",
      "https://api.kennasecurity.com",
      "https://analysis.lastline.com",
      "https://www.demisto.com",
      "http://schemas.microsoft.com",
      "https://api.example.luminatesec.co",
      "https://opendxl.github.io",
      "https://graph.microsoft.com",
      "https://demistobot.demisto.com",
      "https://login.microsoftonline.com",
      "https://demisto.managed-otrs.com",
      "https://www.packetsled.com",
      "https://gist.github.com",
      "https://www.paloaltonetworks.com",
      "https://www.threathq.com",
      "https://tc39.github.io",
      "https://api.protectwise.com",
      "https://app.recordedfuture.com",
      "https://demisto.my.redcanary.co",
      "https://a1000-server-name-or-ip",
      "https://ticloud-cdn-api.reversinglabs.com",
      "https://login.salesforce.com",
      "https://te.checkpoint.com",
      "https://api.secureworks.com",
      "http://www.demisto.com",
      "https://company.service-now.com",
      "https://docs.servicenow.com",
      "http://client.webservice.sepm.symantec.com",
      "http://command.client.webservice.sepm.symantec.com",
      "https://api.monitoredsecurity.com",
      "https://www.monitoredsecurity.com",
      "https://api.threatconnect.com",
      "https://api.threatminer.org",
      "https://www.threatcrowd.org",
      "https://panacea.threatgrid.com",
      "https://api.trustar.co",
      "https://media.giphy.com",
      "https://wildfire.paloaltonetworks.com",
      "https://api.securitycenter.windows.com",
      "https://exchange.xforce.ibmcloud.com",
      "https://demisto.zendesk.com",
      "https://admin.zscalertwo.net",
      "http://update.nai.com",
      "https://api.intelgraph.idefense.com",
      "https://demisto.atlassian.net",
      "http://malware.com",
      "https://circleci.com",
      "https://docs.python.org",
      "https://technet.microsoft.com",
      "https://osquery.readthedocs.io",
      "https://raw.githubusercontent.com",
      "http://www.fileformat.info",
      "https://urldefense.proofpoint.com",
      "https://unshorten.me",
      "http://wiki.servicenow.com",
      "https://example.com",
      "https://easylist.github.io",
      "http://bugs.python.org",
      "https://publicsuffix.org",
      "http://docs.python-requests.org",
      "https://www.sample-videos.com",
      "http://go.microsoft.com",
      "https://www.phpclasses.org",
      "http://click.email.runrocknroll.com",
      "https://prov.core.ctp.secureworks.net",
      "https://medium.com",
      "http://malware.wicar.org",
      "https://support.virustotal.com",
      "http://en-us.secureconnection.moneytransaction.kb4.io",
      "https://api.github.com",
      "https://developer.pagerduty.com",
      "https://ps.compliance.protection.outlook.com",
      "https://user-images.githubusercontent.com",
      "http://tpb.crushus.com",
      "https://inky.com",
      "https://shared.outlook.inky.com",
<<<<<<< HEAD
      "https://democloud.countertack.com"
=======
      "http://chstarkeco.com"
>>>>>>> 53176a13
    ],
    "md5": [
      "c8092abd8d581750c0530fa1fc8d8318",
      "6a95d3d00267c9fd80bd42122738e726",
      "05ed91daa77ff31f7f4e61314c2a3122",
      "0cc175b9c0f1b6a831c399e269772661",
      "df9d0ca7409a2967bb338014b043a062",
      "36bd4be7042f6de7e332c05cef287d05",
      "03ff1fb5d3fe765a20280754b4be04ce",
      "be0975d3ae691cf77f4f0952e791a0fb",
      "4ae027b246528y357r1a01e9cdf55724",
      "00112233445566778899aabbccddeeff"
    ],
    "sha1": [
      "52483514f07eb14570142f6927b77deb7b4da99f",
      "2492a18532745251fbc5daf7160daa49b90dbbe1",
      "df2efa060e335f97628ca39c9fef5469ab3cb837",
      ""
    ],
    "sha256": [
      "503ca1a4fc0d48b18c0336f544ba0f0abf305ae3a3f49b3c2b86b8645d6572dc",
      "75779e62f9790bd4c2ed449bd20be741f78811fb5ce848a2c5a516af17cdeccf",
      "ba8b644d5b7cdc28c99b3aa35bccf9098b2cdd366cc57200050ecf17e86fe561",
      "2e6d76b398ef59f3041ef7eb30060a787e3c8d594747ed08b096d7eab608682d",
      "666a8dbc172bcf7cd698bf95e5b58de17535121fed7de5ce1349db4446a1fa5c",
      "42dfb222ce97c7517bc0b6333a1881bfa91539f457d261e6626d662995b97df5",
      "5da547e87d6ef12349fb4dbba9cf3146a358e284f72361dd07bbabfc95b0bac3",
      "fcb42f8e4ccb55ee2920da64c7834575875012d89ff260ee318db5054e6e1019",
      "56cdfe418592b3fd68cea60da9689fb51a9bd90409b747d02fa08ed90db81e37",
      "cb57e263ab51f8e9b40d6f292bb17512cec0aa701bde14df33dfc06c815be54c",
      "ebb031c3945e884e695dbc63c52a5efcd075375046c49729980073585ee13c52",
      "b2ac43820cdf8634e1a437b9723ec110513d3dd7a2f8d4fa3192babe3eaa4b8e",
      "2d8bb37078ff9efd02d9361975c9e625ae56bd8a8a65d50fc568341bc88392ae"
    ],
    "ssdeep": [
      "768:p7xinhxznvj8cc1rbxdo0zekxud3cdpjxb7mnmdzkukmkzqbftikkazte:yht8c+fuiohq1kefoa7",
      "768:p7xinhxznvj8cc1rbxdo0zekxud3cdpjxb7mnmdzkukmkzqbftikkazt6:yht8c+fuiohq1kefoa8"
    ],
    "emails": [
      "dns-admin@google.com",
      "hostmaster@charter.com",
      "example@example.com",
      "example1@gmail.com",
      "example2@gmail.com",
      "example3@gmail.com",
      "admin@google.com",
      "william19770319@yahoo.com",
      "splunk@placeholder.com",
      "sentinel@placeholder.com",
      "nexpose@placeholder.com",
      "jane@acme.com",
      "dave@acme.com",
      "john@acme.com",
      "rajguru2003@yahoo.com",
      "jondoe@acme.com",
      "dns@google.com",
      "ciscosparktestmail@gmail.com",
      "mail1@gmail.com",
      "mail2@yahoo.com",
      "mail3@aol.com",
      "forme@kanhseai.com",
      "trump@usa.com",
      "test@this.com",
      "yasmine.hafez@danaher.com",
      "johnd@acme.com",
      "foo@demi.com",
      "jtesarz@netskope.com",
      "support@demisto.com",
      "info@demisto.com",
      "test@email.com",
      "support@crowdstrike.com",
      "support@cybertriage.com",
      "example@gmail.com",
      "example@demisto.com",
      "someuser@example.com",
      "joe@example.com",
      "john@domain.com",
      "noreply@demisto.com",
      "somerandomemail@nodomain.net",
      "bob@demisto.int",
      "john@mypersonalblog.com",
      "incapsulaupdates@demisto.com",
      "admin@demistodev.com",
      "anar@demisto.com",
      "userthatdoesnotexist2@demisto.com",
      "userthatdoesnotexist@demisto.com",
      "userthatdoesnotexist4@demisto.com",
      "userthatdoesnotexist3@demisto.com",
      "user1@domain.com",
      "user2@domain.com",
      "user3@domain.com",
      "user4@domain.com",
      "user5@domain.com",
      "user6@domain.com",
      "user7@domain.com",
      "user8@domain.com",
      "user9@domain.com",
      "mailonline_16@filposcv.com",
      "test@demisto.com",
      "buildtests@demisto.int",
      "demistoadmin@demisto.int",
      "liork@demistodev.onmicrosoft.com",
      "demistoadmin@demist0.int",
      "yarden@demistodev.com",
      "avishai@demistodev.onmicrosoft.com",
      "meir@demisto.com",
      "8504be6f440847ce988eae64585c1012@win-micmsoee1bu.demisto.int",
      "shai@demistodev.com",
      "test@demistodev.com",
      "maya@demistodev.com",
      "dbot@demistodev.com",
      "block_test@gmail.com",
      "yarden@demisto.com",
      "mimecast@demistolab.com",
      "yaakovi@demisto.com",
      "shachar@demisto.com",
      "clark.kent@example.com",
      "full.email.available@business.subscription",
      "yulu@demisto.com",
      "dudu@demisto.com",
      "dl1@demisto.int",
      "dem174861@demisto.int",
      "686f5e7079420d45a24ed508c0243ca1@namprd11.prod.outlook.com",
      "66b5d74754e5bf43928b4c90da47ef62@namprd11.prod.outlook.com",
      "c937033b-6710-4591-a1b1-097bb920c304@demisto.com",
      "rony@demisto.com",
      "co2pr10mb00699eba2675af58bf44f976d20d0@co2pr10mb0069.namprd10.prod.outlook.com",
      "rony@cc-inkyphishfence.com",
      "4dfc20a7248e604eab2099657668b271@namprd11.prod.outlook.com",
      "387b546d-75b7-4e42-90e7-cc896f594481@demisto.com",
      "3181b655-1ccf-461c-9d19-400f631b1a23@demisto.com",
      "2c265309-5dd5-492e-898d-ea03ef09dcc8@demisto.com",
      "b927e7a67c010a4a8773224416ad5c98@namprd11.prod.outlook.com",
      "241b3f12-6f4a-41c2-ab57-6e32c28b1324@demisto.com",
      "sn2pr10mb0096e3a7399c5af1ee9dafccd20c0@sn2pr10mb0096.namprd10.prod.outlook.com",
      "sn1pr11mb0638e0fe698bfe52f27748a8cc970@sn1pr11mb0638.namprd11.prod.outlook.com",
      "sn1pr11mb0638d849680e1325bc4f7951cc970@sn1pr11mb0638.namprd11.prod.outlook.com",
      "idov@demisto.com",
      "bar.hochman@demisto.com",
      "disco-team@stealthemail.com",
      "powershellteam@hotmail.com"
    ],
    "false_positives": [
      "56.1.4.194",
      "10.64.49.14",
      "6.9.1.219",
      "t2.txt@xxx.zzz",
      "t1.txt@xxx.yyy",
      "s@a.com",
      "1.0.0.91",
      "::1980",
      "::6769"
    ]
  },
  "generic_strings":
  [
    "files",
    "string",
    "regex",
    "tests",
    "documentation",
    "false",
    "instance",
    "integration",
    "circle",
    "file_path",
    "data:image/",
    "email",
    "server",
    "commit",
    "branch",
    "context",
    "entry",
    "args.",
    "table",
    "markdown",
    "timeline",
    "request",
    "content",
    "format",
    "readable",
    "indicator",
    "version",
    "protocol",
    "upload",
    "sample",
    "order",
    "report",
    "value",
    "accept",
    "application",
    "session",
    "warning",
    "disable",
    "block",
    "verify",
    "domain",
    "demisto",
    "support",
    "github",
    "event",
    "label",
    "stream",
    "default",
    "incident",
    "timestamp",
    "number",
    "hashes",
    "detect",
    "address",
    "resolution",
    "communicate",
    "download",
    "duration",
    "status",
    "shell",
    "office",
    "microsoft",
    "system",
    "automation",
    "search",
    "action",
    "cache",
    "crypto",
    "virtual",
    "python",
    "exchange",
    "playbook",
    "object",
    "private",
    "funcs",
    "write",
    "array",
    "final",
    "category",
    "vulnerability",
    "service",
    "suffix",
    "include",
    "activity",
    "group",
    "policy",
    "computer",
    "_file",
    "threat",
    "defense",
    "lookup",
    "attribute",
    "filter",
    "specification",
    "template",
    "client",
    "update",
    "access",
    "login",
    "profile",
    "attach",
    "second",
    "archive",
    "subscribe",
    "rawjson",
    "end_point",
    "username",
    "password",
    "transform",
    "token",
    "signature",
    "current",
    "monitor",
    "soapenv",
    "count",
    "response",
    "dashboard",
    "count",
    "yyyy-mm-dd't'hh:mm:ss",
    "fetch",
    "build",
    "encoding",
    "command",
    "display",
    "method",
    "logout",
    "dictionary",
    "level",
    "mapping",
    "module",
    "keyword",
    "field",
    "push(",
    "deploy",
    "config",
    "winter",
    "example",
    "malicious",
    "threshold",
    "minutes",
    "start",
    "schema",
    "execute",
    "result",
    "connect",
    "endpoint",
    "query",
    "params",
    "directory",
    "desktop",
    "timeout",
    "modifier",
    "submit",
    "pagination",
    "create",
    "screen",
    "append",
    "delete",
    "secure",
    "socket",
    "breach",
    "summary",
    "legacy",
    "document",
    "marked",
    "primary",
    "record",
    "types",
    "notify",
    "trigger",
    "detail",
    "discover",
    "folder",
    "destination",
    "complete",
    "tasks",
    "security",
    "firewall",
    "global",
    "rules",
    "headers",
    "ascending",
    "thumbnail",
    "operator",
    "categories",
    "deprecated",
    "credentials",
    "unicode",
    "decode",
    "base64",
    "provider",
    "generic",
    "machine",
    "range",
    "investigation",
    "source",
    "function",
    "snapshot",
    "custodian",
    "store",
    "exist",
    "detonate",
    "smart",
    "phone",
    "theft",
    "external",
    "removeable",
    "media",
    "storage",
    "device",
    "occurre",
    "digital",
    "asset",
    "compliant",
    "blacklist",
    "privacy",
    "compliance",
    "sites",
    "alerts",
    "protect",
    "vulnerable",
    "underscore",
    "capital",
    "native",
    "component",
    "alias",
    "subject",
    "knowledge",
    "unresolve",
    "pathfinder",
    "hostbyname",
    "history",
    "alarm",
    "comment",
    "charset",
    "question",
    "captcha",
    "output",
    "condition",
    "constant",
    "environment",
    "variable",
    "konfigurator",
    "optional",
    "trace",
    "additional",
    "properties",
    "pagesize",
    "envelope",
    "entries",
    "return",
    "idonly",
    "direction",
    "equal",
    "restriction",
    "mailbox",
    "traversal",
    "greater",
    "authentication",
    "social",
    "network",
    "endtime",
    "period",
    "certificate",
    "replace",
    "enrichment",
    "malware",
    "organization",
    "state",
    "province",
    "issue",
    "reload",
    "deliver",
    "message",
    "clicks",
    "permitted",
    "proxies",
    "scheduled",
    "extensive",
    "spread",
    "localized",
    "database",
    "concentrator",
    "broker",
    "fileedit",
    "index",
    "language",
    "shutdown",
    "users",
    "cancel",
    "validate",
    "received",
    "license",
    "categorization",
    "class",
    "health",
    "customer",
    "miscellaneous",
    "active",
    "queued",
    "pending",
    "resolved",
    "exclusion",
    "authenticate",
    "assigned",
    "organization",
    "person",
    "first",
    "reputation",
    "appliance",
    "admin",
    "backup",
    "previous",
    "sibling",
    "critical",
    "medium",
    "register",
    "again",
    "repeat",
    "times",
    "selector",
    "schedule",
    "datetime",
    "behaviour",
    "remote",
    "article",
    "volume",
    "encode",
    "generate",
    "sensor",
    "weekly",
    "interval",
    "hosts",
    "setting",
    "launch",
    "parse",
    "check",
    "error",
    "restrict",
    "modified",
    "hostid",
    "retrieve",
    "specific",
    "regards",
    "otherwise",
    "severity",
    "comparison",
    "subnet",
    "duplicate",
    "general",
    "analysis",
    "warroom",
    "thread",
    "topic",
    "reply",
    "length",
    "campaign",
    "correlation",
    "offense",
    "inputs",
    "published",
    "owner",
    "trust",
    "delegation",
    "encrypt",
    "allow",
    "trust",
    "divide",
    "description",
    "short",
    "performance",
    "modify",
    "process",
    "fixed",
    "listen",
    "suspicious",
    "autorun",
    "prepare",
    "phishing",
    "repository",
    "product",
    "mailto",
    "hostname",
    "locale",
    "month",
    "hours",
    "extractor",
    "extension",
    "assign",
    "servation",
    "iso-8859-1",
    "utf-8",
    "working",
    "sticky",
    "cloud",
    "exception",
    "route53",
    "aws-iam",
    "bucket",
    "::1980",
    "user/itai",
    "patch",
    "alpha",
    "circl",
    "watchlist",
    "binary",
    "cisco-umbrella-test",
    "reason",
    "dnsdb-",
    "project",
    "safebrowsing",
    "vigilanteati",
    "esm-v10",
    "policies",
    "control",
    "managed",
    "nessusscan",
    "packets",
    "nullbytechars",
    "twenty-one",
    "remove",
    "urgency",
    "reconciliation",
    "reversing",
    "::6769",
    "whitelist",
    "infinity",
    "precision",
    "extract",
    "2016-jan-30",
    "repositories",
    "engine",
    "secret",
    "employee",
    "escape",
    "dae6720d-0588-d23b-c006-63cf1134537b",
    "37221925980c05deefac014f9a72b4765e716341",
    "a7561571-c786-4fb7-93d0-e2f2c74c190d",
    "jmyetnrhk96lktrshfdghj74",
    "0anbmmsawjnw2uk9pva",
    "aamkagi5mzaxmtrhltyxndktngqwyy05yzvjltayyzm1zdcxmtllmwbgaaaaaaa9nafsckt6t4m34vxa7rpjbwcgpd7igmvysiukpo18vjclaaaaaaenaacgpd7igmvysiukpo18vjclaaahca3jaaa=",
    "enpnj11vgjayhf9lr3vrc-ut3jndp-cci5sxs0hbiqk0lfdierp_vjkzj_tznuece2q16hpd5micnk8vju0pd8vhbvrdhzbbwnzmfkkfbnfhvlpiiqj47yw5nabaxk2sy7dasktx8zqfrnxynekmrpncvk0eoazqnnlwdvkiie2qaosec0ltjbzongpf9trvr229ud2lijnhwymoai1dfosyjcsazcr5foyhjscwcleeqhltegjoyipjhudxjgpjucoojpwqtpyowhqply3yayzjxbvdof_6oqzol8nqob4vuaiyh0nxda2rjw5unwsfmt0v52qkwphane6h-3z5pva6acvavydecl71jb5ez0nzzli_wu_ejelw2tzpxpcxxzggaiy-vwdihnh9",
    "enolj01vgkaqhv_ljj0txv0qdoutamnaymugrr5mco4olgc7hq8etp97sc5hjnms98m8v9sbgloonflrcb7-mf17jz8_v5sxmn-d3fe4f41hfkgqpzj8xrnip-bnu7ifzrwlk747udhyjd2koi8mcladxzefoba2gi69rcbmzk3kacfpiinheqmbfdytxhigslgw6qmlli5qeut7bx7ikk-vnxhtdsqo0ojwn-lu1knftntvlldgbc627qmz1hxacjwumkmxnjhb3ph_mj76qd5x0otppjjyqypyvn2x4730y5klbxs6c7p17yzcsjldjyrmtgsd0t20dz0rqmdccbf9_gg8al8l",
    "c7d68ad5mxtoolbox_test",
    "731a8e52-3ea6-a291-ec0a-d2ff0619c19d7bd788d6be818b65",
    "aamkagi5mzaxmtrhltyxndktngqwyy05yzvjltayyzm1zdcxmtllmwbgaaaaaaa9nafsckt6t4m34vxa7rpjbwcgpd7igmvysiukpo18vjclaaaaaaenaacgpd7igmvysiukpo18vjclaaagrqynaaa=",
    "e82a2c1e-7df0-43ef-881b-2979632cafb3",
    "testwordfiletoioc",
    "matching",
    "script",
    "enrich",
    "increment",
    "deflated",
    "quarantine",
    "translation",
    "watch-list",
    "normalized_reg_path",
    "aamkagi5mzaxmtrhltyxndktngqwyy05yzvjltayyzm1zdcxmtllmwbgaaaaaaa9nafsckt6t4m34vxa7rpjbwcgpd7igmvysiukpo18vjclaaaaaaenaacgpd7igmvysiukpo18vjclaaagrqyqaaa=",
    "aamkagi5mzaxmtrhltyxndktngqwyy05yzvjltayyzm1zdcxmtllmwbgaaaaaaa9nafsckt6t4m34vxa7rpjbwcgpd7igmvysiukpo18vjclaaaaaaenaacgpd7igmvysiukpo18vjclaaagrqzbaaa=",
    "aamkagi5mzaxmtrhltyxndktngqwyy05yzvjltayyzm1zdcxmtllmwbgaaaaaaa9nafsckt6t4m34vxa7rpjbwcgpd7igmvysiukpo18vjclaaaaaaenaacgpd7igmvysiukpo18vjclaaagrqynaaabegaqak46mx7icqllp3ro936zox8="
  ],
  "TrendMicroDDA":
  [
    "x-dtas"
  ],
  "AWS-EC2":
  [
    "aws-ec2-",
    "aws.ec2"
  ],
  "ArcSightESM":
  [
    "7e6lebf8babcfa-dlp1rl1a=="
  ],
  "Box":
  [
    "'box_"
  ],
  "CheckpointFirewall":
  [
    "checkpoint"
  ],
  "CiscoSpark":
  [
    "cisco-spark"
  ],
  "CrowdStrikeHost":
  [
    "crowdstrike_falconhost",
    "cf54bb61f92e4d3e75bf4f7c11fc8f74:4295536142"
  ],
  "EasyVista":
  [
    "http://link"
  ],
  "Endgame":
  [
    "35b6f686-dece-545f-8314-56936abec6ba"
  ],
  "FireEyeHX":
  [
    "fireeye"
  ],
  "ForcePoint":
  [
    ":15873/api/web/v1/"
  ],
  "GuidanceEncaseEndpoint":
  [
    "job-name",
    "file-name",
    "safe-name"
  ],
  "Incapsula":
  [
    "incap-"
  ],
  "LightCyberMagna":
  [
    "abcdefghijklmnopqrstuvwxyz"
  ],
  "MimecastAuth":
  [
    "dc04611d-3315-4572-976a-a2a9ddc7a0b9"
  ],
  "Moloch":
  [
    "moloch_",
    "stoptime"
  ],
  "PacketMail":
  [
    "cleanmx_virus,et_c2"
  ],
  "Panorama":
  [
    "</show>"
  ],
  "SandBlastAppliance":
  [
    "+':18194/tecloud/gw/'"
  ],
  "Tanium":
  [
    "max_data_age",
    "ignore_case_flag"
  ],
  "Vectra":
  [
    "vec-get-host-by-id"
  ],
  "Meraki":
  [
    "meraki"
  ],
  "GeneratePassword":
  [
    "max_lcase"
  ],
  "PcapMiner":
  [
    "trorabaugh/dempcap:1.0"
  ],
  "VolGetProcWithMalNetConn":
  [
    "volgetprocwithmalnetconn"
  ],
  "VolMalfindDumpAgent":
  [
    "volmalfinddumpagent"
  ],
  "pdfwithindicators":
  [
    "7a1d20b843446ca92a5d2ac9502238ffc6a8e48ce6a7f"
  ],
  "csvextrafield":
  [
    "name_1234_103"
  ]
}<|MERGE_RESOLUTION|>--- conflicted
+++ resolved
@@ -516,11 +516,7 @@
       "http://tpb.crushus.com",
       "https://inky.com",
       "https://shared.outlook.inky.com",
-<<<<<<< HEAD
-      "https://democloud.countertack.com"
-=======
       "http://chstarkeco.com"
->>>>>>> 53176a13
     ],
     "md5": [
       "c8092abd8d581750c0530fa1fc8d8318",
