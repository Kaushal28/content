import json
import os
import stat
import subprocess
import fnmatch
import re
import glob
import git
import sys
import shutil
import yaml
import google.auth
from google.cloud import storage
import base64
import urllib.parse
import logging
import warnings
from distutils.util import strtobool
from distutils.version import LooseVersion
from datetime import datetime, timedelta
from zipfile import ZipFile, ZIP_DEFLATED
from typing import Tuple, Any, Union

from Tests.Marketplace.marketplace_constants import PackFolders, Metadata, GCPConfig, BucketUploadFlow, PACKS_FOLDER, \
    PackTags, PackIgnored, Changelog
import Tests.Marketplace.marketplace_statistics as mp_statistics

from Utils.release_notes_generator import aggregate_release_notes_for_marketplace


class Pack(object):
    """ Class that manipulates and manages the upload of pack's artifact and metadata to cloud storage.

    Args:
        pack_name (str): Pack root folder name.
        pack_path (str): Full path to pack folder.

    Attributes:
        PACK_INITIAL_VERSION (str): pack initial version that will be used as default.
        CHANGELOG_JSON (str): changelog json full name, may be changed in the future.
        README (str): pack's readme file name.
        METADATA (str): pack's metadata file name, the one that will be deployed to cloud storage.
        USER_METADATA (str); user metadata file name, the one that located in content repo.
        EXCLUDE_DIRECTORIES (list): list of directories to excluded before uploading pack zip to storage.
        AUTHOR_IMAGE_NAME (str): author image file name.
        RELEASE_NOTES (str): release notes folder name.

    """
    PACK_INITIAL_VERSION = "1.0.0"
    CHANGELOG_JSON = "changelog.json"
    README = "README.md"
    USER_METADATA = "pack_metadata.json"
    METADATA = "metadata.json"
    AUTHOR_IMAGE_NAME = "Author_image.png"
    EXCLUDE_DIRECTORIES = [PackFolders.TEST_PLAYBOOKS.value]
    RELEASE_NOTES = "ReleaseNotes"

    def __init__(self, pack_name, pack_path):
        self._pack_name = pack_name
        self._pack_path = pack_path
        self._status = None
        self._public_storage_path = ""
        self._remove_files_list = []  # tracking temporary files, in order to delete in later step
        self._server_min_version = "99.99.99"  # initialized min version
        self._latest_version = None  # pack latest version found in changelog
        self._support_type = None  # initialized in load_user_metadata function
        self._current_version = None  # initialized in load_user_metadata function
        self._hidden = False  # initialized in load_user_metadata function
        self._description = None  # initialized in load_user_metadata function
        self._display_name = None  # initialized in load_user_metadata function
        self._user_metadata = None  # initialized in load_user_metadata function
        self._is_feed = False  # a flag that specifies if pack is a feed pack
        self._downloads_count = 0  # number of pack downloads
        self._bucket_url = None  # URL of where the pack was uploaded.
        self._aggregated = False  # weather the pack's rn was aggregated or not.
        self._aggregation_str = ""  # the aggregation string msg when the pack versions are aggregated
        self._create_date = None  # initialized in enhance_pack_attributes function
        self._update_date = None  # initialized in enhance_pack_attributes function
        self._uploaded_author_image = False  # whether the pack author image was uploaded or not
        self._uploaded_integration_images = []  # the list of all integration images that were uploaded for the pack
        self._support_details = None  # initialized in enhance_pack_attributes function
        self._author = None  # initialized in enhance_pack_attributes function
        self._certification = None  # initialized in enhance_pack_attributes function
        self._legacy = None  # initialized in enhance_pack_attributes function
        self._author_image = None  # initialized in upload_author_image function
        self._displayed_integration_images = None  # initialized in upload_integration_images function
        self._price = 0  # initialized in enhance_pack_attributes function
        self._is_private_pack = False  # initialized in enhance_pack_attributes function
        self._is_premium = False  # initialized in enhance_pack_attributes function
        self._vendor_id = None  # initialized in enhance_pack_attributes function
        self._partner_id = None  # initialized in enhance_pack_attributes function
        self._partner_name = None  # initialized in enhance_pack_attributes function
        self._content_commit_hash = None  # initialized in enhance_pack_attributes function
        self._preview_only = None  # initialized in enhance_pack_attributes function
        self._tags = None  # initialized in enhance_pack_attributes function
        self._categories = None  # initialized in enhance_pack_attributes function
        self._content_items = None  # initialized in collect_content_items function
        self._search_rank = None  # initialized in enhance_pack_attributes function
        self._related_integration_images = None  # initialized in enhance_pack_attributes function
        self._use_cases = None  # initialized in enhance_pack_attributes function
        self._keywords = None  # initialized in enhance_pack_attributes function
        self._dependencies = None  # initialized in enhance_pack_attributes function
        self._pack_statistics_handler = None  # initialized in enhance_pack_attributes function
        self._contains_transformer = False  # initialized in collect_content_items function
        self._contains_filter = False  # initialized in collect_content_items function
        self._is_missing_dependencies = False  # a flag that specifies if pack is missing dependencies

    @property
    def name(self):
        """ str: pack root folder name.
        """
        return self._pack_name

    @property
    def path(self):
        """ str: pack folder full path.
        """
        return self._pack_path

    @property
    def latest_version(self):
        """ str: pack latest version from sorted keys of changelog.json file.
        """
        if not self._latest_version:
            self._latest_version = self._get_latest_version()
            return self._latest_version
        else:
            return self._latest_version

    @latest_version.setter
    def latest_version(self, latest_version):
        self._latest_version = latest_version

    @property
    def status(self):
        """ str: current status of the packs.
        """
        return self._status

    @property
    def is_feed(self):
        """
        bool: whether the pack is a feed pack
        """
        return self._is_feed

    @is_feed.setter
    def is_feed(self, is_feed):
        """ setter of is_feed
        """
        self._is_feed = is_feed

    @status.setter
    def status(self, status_value):
        """ setter of pack current status.
        """
        self._status = status_value

    @property
    def public_storage_path(self):
        """ str: public gcs path of uploaded pack.
        """
        return self._public_storage_path

    @public_storage_path.setter
    def public_storage_path(self, path_value):
        """ setter of public gcs path of uploaded pack.
        """
        self._public_storage_path = path_value

    @property
    def support_type(self):
        """ str: support type of the pack.
        """
        return self._support_type

    @support_type.setter
    def support_type(self, support_value):
        """ setter of support type of the pack.
        """
        self._support_type = support_value

    @property
    def current_version(self):
        """ str: current version of the pack (different from latest_version).
        """
        return self._current_version

    @current_version.setter
    def current_version(self, current_version_value):
        """ setter of current version of the pack.
        """
        self._current_version = current_version_value

    @property
    def hidden(self):
        """ bool: internal content field for preventing pack from being displayed.
        """
        return self._hidden

    @hidden.setter
    def hidden(self, hidden_value):
        """ setter of hidden property of the pack.
        """
        self._hidden = hidden_value

    @property
    def description(self):
        """ str: Description of the pack (found in pack_metadata.json).
        """
        return self._description

    @description.setter
    def description(self, description_value):
        """ setter of description property of the pack.
        """
        self._description = description_value

    @property
    def display_name(self):
        """ str: Display name of the pack (found in pack_metadata.json).
        """
        return self._display_name

    @property
    def user_metadata(self):
        """ dict: the pack_metadata.
        """
        return self._user_metadata

    @display_name.setter
    def display_name(self, display_name_value):
        """ setter of display name property of the pack.
        """
        self._display_name = display_name_value

    @property
    def server_min_version(self):
        """ str: server min version according to collected items.
        """
        if not self._server_min_version or self._server_min_version == "99.99.99":
            return Metadata.SERVER_DEFAULT_MIN_VERSION
        else:
            return self._server_min_version

    @property
    def downloads_count(self):
        """ str: packs downloads count.
        """
        return self._downloads_count

    @downloads_count.setter
    def downloads_count(self, download_count_value):
        """ setter of downloads count property of the pack.
        """
        self._downloads_count = download_count_value

    @property
    def bucket_url(self):
        """ str: pack bucket_url.
        """
        return self._bucket_url

    @bucket_url.setter
    def bucket_url(self, bucket_url):
        """ str: pack bucket_url.
        """
        self._bucket_url = bucket_url

    @property
    def aggregated(self):
        """ str: pack aggregated release notes or not.
        """
        return self._aggregated

    @property
    def aggregation_str(self):
        """ str: pack aggregated release notes or not.
        """
        return self._aggregation_str

    @property
    def create_date(self):
        """ str: pack create date.
        """
        return self._create_date

    @create_date.setter
    def create_date(self, value):
        self._create_date = value

    @property
    def update_date(self):
        """ str: pack update date.
        """
        return self._update_date

    @update_date.setter
    def update_date(self, value):
        self._update_date = value

    @property
    def uploaded_author_image(self):
        """ bool: whether the pack author image was uploaded or not.
        """
        return self._uploaded_author_image

    @uploaded_author_image.setter
    def uploaded_author_image(self, uploaded_author_image):
        """ bool: whether the pack author image was uploaded or not.
        """
        self._uploaded_author_image = uploaded_author_image

    @property
    def uploaded_integration_images(self):
        """ str: the list of uploaded integration images
        """
        return self._uploaded_integration_images

    @property
    def is_missing_dependencies(self):
        return self._is_missing_dependencies

    def _get_latest_version(self):
        """ Return latest semantic version of the pack.

        In case that changelog.json file was not found, default value of 1.0.0 will be returned.
        Otherwise, keys of semantic pack versions will be collected and sorted in descending and return latest version.
        For additional information regarding changelog.json format go to issue #19786

        Returns:
            str: Pack latest version.

        """
        changelog_path = os.path.join(self._pack_path, Pack.CHANGELOG_JSON)

        if not os.path.exists(changelog_path):
            return self.PACK_INITIAL_VERSION

        with open(changelog_path, "r") as changelog_file:
            changelog = json.load(changelog_file)
            pack_versions = [LooseVersion(v) for v in changelog.keys()]
            pack_versions.sort(reverse=True)

            return pack_versions[0].vstring

    @staticmethod
    def organize_integration_images(pack_integration_images: list, pack_dependencies_integration_images_dict: dict,
                                    pack_dependencies_by_download_count: list):
        """ By Issue #32038
        1. Sort pack integration images by alphabetical order
        2. Sort pack dependencies by download count
        Pack integration images are shown before pack dependencies integration images

        Args:
            pack_integration_images (list): list of pack integration images
            pack_dependencies_integration_images_dict: a mapping of pack dependency name to its integration images
            pack_dependencies_by_download_count: a list of pack dependencies sorted by download count

        Returns:
            list: list of sorted integration images

        """
        def sort_by_name(integration_image: dict):
            return integration_image.get('name', '')

        # sort packs integration images
        pack_integration_images = sorted(pack_integration_images, key=sort_by_name)

        # sort pack dependencies integration images
        all_dep_int_imgs = pack_integration_images
        for dep_pack_name in pack_dependencies_by_download_count:
            if dep_pack_name in pack_dependencies_integration_images_dict:
                logging.info(f'Adding {dep_pack_name} to deps int imgs')
                dep_int_imgs = sorted(pack_dependencies_integration_images_dict[dep_pack_name], key=sort_by_name)
                for dep_int_img in dep_int_imgs:
                    if dep_int_img not in all_dep_int_imgs:  # avoid duplicates
                        all_dep_int_imgs.append(dep_int_img)

        return all_dep_int_imgs

    @staticmethod
    def _get_all_pack_images(pack_integration_images, display_dependencies_images, dependencies_data,
                             pack_dependencies_by_download_count):
        """ Returns data of uploaded pack integration images and it's path in gcs. Pack dependencies integration images
        are added to that result as well.

        Args:
             pack_integration_images (list): list of uploaded to gcs integration images and it paths in gcs.
             display_dependencies_images (list): list of pack names of additional dependencies images to display.
             dependencies_data (dict): all level dependencies data.
             pack_dependencies_by_download_count (list): list of pack names that are dependencies of the given pack
            sorted by download count.

        Returns:
            list: collection of integration display name and it's path in gcs.

        """
        dependencies_integration_images_dict = {}
        additional_dependencies_data = {k: v for k, v in dependencies_data.items() if k in display_dependencies_images}

        for dependency_data in additional_dependencies_data.values():
            for dep_int_img in dependency_data.get('integrations', []):
                dep_int_img_gcs_path = dep_int_img.get('imagePath', '')  # image public url
                dep_int_img['name'] = Pack.remove_contrib_suffix_from_name(dep_int_img.get('name', ''))
                dep_pack_name = os.path.basename(os.path.dirname(dep_int_img_gcs_path))

                if dep_pack_name not in display_dependencies_images:
                    continue  # skip if integration image is not part of displayed images of the given pack

                if dep_int_img not in pack_integration_images:  # avoid duplicates in list
                    if dep_pack_name in dependencies_integration_images_dict:
                        dependencies_integration_images_dict[dep_pack_name].append(dep_int_img)
                        logging.info('=1=')
                    else:
                        dependencies_integration_images_dict[dep_pack_name] = [dep_int_img]
                        logging.info('=2=')


        return Pack.organize_integration_images(
            pack_integration_images, dependencies_integration_images_dict, pack_dependencies_by_download_count
        )

    def is_feed_pack(self, yaml_content, yaml_type):
        """
        Checks if an integration is a feed integration. If so, updates Pack._is_feed
        Args:
            yaml_content: The yaml content extracted by yaml.safe_load().
            yaml_type: The type of object to check. Should be 'Playbook' or 'Integration'.

        Returns:
            Doesn't return
        """
        if yaml_type == 'Integration':
            if yaml_content.get('script', {}).get('feed', False) is True:
                self._is_feed = True
        if yaml_type == 'Playbook':
            if yaml_content.get('name').startswith('TIM '):
                self._is_feed = True

    @staticmethod
    def _clean_release_notes(release_notes_lines):
        return re.sub(r'<\!--.*?-->', '', release_notes_lines, flags=re.DOTALL)

    @staticmethod
    def _parse_pack_dependencies(first_level_dependencies, all_level_pack_dependencies_data):
        """ Parses user defined dependencies and returns dictionary with relevant data about each dependency pack.

        Args:
            first_level_dependencies (dict): first lever dependencies that were retrieved
            from user pack_metadata.json file.
            all_level_pack_dependencies_data (dict): all level pack dependencies data.

        Returns:
            dict: parsed dictionary with pack dependency data.
        """
        parsed_result = {}
        dependencies_data = {k: v for (k, v) in all_level_pack_dependencies_data.items()
                             if k in first_level_dependencies.keys() or k == GCPConfig.BASE_PACK}

        for dependency_id, dependency_data in dependencies_data.items():
            parsed_result[dependency_id] = {
                "mandatory": first_level_dependencies.get(dependency_id, {}).get('mandatory', True),
                "minVersion": dependency_data.get(Metadata.CURRENT_VERSION, Pack.PACK_INITIAL_VERSION),
                "author": dependency_data.get('author', ''),
                "name": dependency_data.get('name') if dependency_data.get('name') else dependency_id,
                "certification": dependency_data.get('certification', 'certified')
            }

        return parsed_result

    @staticmethod
    def _create_support_section(support_type, support_url=None, support_email=None):
        """ Creates support dictionary that is part of metadata.

        In case of support type xsoar, adds default support url. If support is xsoar and support url is defined and
        doesn't match xsoar default url, warning is raised.

        Args:
            support_type (str): support type of pack.
            support_url (str): support full url.
            support_email (str): support email address.

        Returns:
            dict: supported data dictionary.
        """
        support_details = {}

        if support_url:  # set support url from user input
            support_details['url'] = support_url
        elif support_type == Metadata.XSOAR_SUPPORT:  # in case support type is xsoar, set default xsoar support url
            support_details['url'] = Metadata.XSOAR_SUPPORT_URL
        # add support email if defined
        if support_email:
            support_details['email'] = support_email

        return support_details

    @staticmethod
    def _get_author(support_type, author=None):
        """ Returns pack author. In case support type is xsoar, more additional validation are applied.

        Args:
            support_type (str): support type of pack.
            author (str): author of the pack.

        Returns:
            str: returns author from the input.
        """
        if support_type == Metadata.XSOAR_SUPPORT and not author:
            return Metadata.XSOAR_AUTHOR  # returned xsoar default author
        elif support_type == Metadata.XSOAR_SUPPORT and author != Metadata.XSOAR_AUTHOR:
            logging.warning(f"{author} author doest not match {Metadata.XSOAR_AUTHOR} default value")
            return author
        else:
            return author

    @staticmethod
    def _get_certification(support_type, certification=None):
        """ Returns pack certification.

        In case support type is xsoar or partner, CERTIFIED is returned.
        In case support is not xsoar or partner but pack_metadata has certification field, certification value will be
        taken from pack_metadata defined value.
        Otherwise empty certification value (empty string) will be returned

        Args:
            support_type (str): support type of pack.
            certification (str): certification value from pack_metadata, if exists.

        Returns:
            str: certification value
        """
        if support_type in [Metadata.XSOAR_SUPPORT, Metadata.PARTNER_SUPPORT]:
            return Metadata.CERTIFIED
        elif certification:
            return certification
        else:
            return ""

    def _get_tags_from_landing_page(self, landing_page_sections: dict) -> set:
        """
        Build the pack's tag list according to the user metadata and the landingPage sections file.
        Args:
            landing_page_sections (dict): landingPage sections and the packs in each one of them.

        Returns:
            set: Pack's tags.

        """

        tags = set()
        sections = landing_page_sections.get('sections', []) if landing_page_sections else []

        for section in sections:
            if self._pack_name in landing_page_sections.get(section, []):
                tags.add(section)

        return tags

    def _parse_pack_metadata(self, build_number, commit_hash):
        """ Parses pack metadata according to issue #19786 and #20091. Part of field may change over the time.

        Args:
            build_number (str): circleCI build number.
            commit_hash (str): current commit hash.

        Returns:
            dict: parsed pack metadata.

        """
        pack_metadata = {
            'name': self._display_name or self._pack_name,
            'id': self._pack_name,
            'description': self._description or self._pack_name,
            'created': self._create_date,
            'updated': self._update_date,
            'legacy': self._legacy,
            'support': self._support_type,
            'supportDetails': self._support_details,
            'eulaLink': Metadata.EULA_URL,
            'author': self._author,
            'authorImage': self._author_image,
            'certification': self._certification,
            'price': self._price,
            Metadata.SERVER_MIN_VERSION: self.user_metadata.get(Metadata.SERVER_MIN_VERSION) or self.server_min_version,
            Metadata.CURRENT_VERSION: self.user_metadata.get(Metadata.CURRENT_VERSION, ''),
            'versionInfo': build_number,
            'commit': commit_hash,
            'downloads': self._downloads_count,
            'tags': list(self._tags),
            'categories': self._categories,
            'contentItems': self._content_items,
            'searchRank': self._search_rank,
            'integrations': self._related_integration_images,
            'useCases': self._use_cases,
            'keywords': self._keywords,
            'dependencies': self._dependencies
        }

        if self._is_private_pack:
            pack_metadata.update({
                'premium': self._is_premium,
                'vendorId': self._vendor_id,
                'partnerId': self._partner_id,
                'partnerName': self._partner_name,
                'contentCommitHash': self._content_commit_hash,
                'previewOnly': self._preview_only
            })

        return pack_metadata

<<<<<<< HEAD
    def _load_pack_dependencies(self, index_folder_path, first_level_dependencies, all_level_displayed_dependencies,
                                pack_names):
        """ Loads dependencies metadata and returns mapping of pack id and it's loaded data.
        Args:
            index_folder_path (str): full path to download index folder.
            first_level_dependencies (dict): user defined dependencies.
            all_level_displayed_dependencies (list): all level pack's images to display.
            pack_names (list): List of all packs.
=======
    def _load_pack_dependencies(self, index_folder_path, pack_names):
        """ Loads dependencies metadata and returns mapping of pack id and it's loaded data.
        Args:
            index_folder_path (str): full path to download index folder.
            pack_names (set): List of all packs.
>>>>>>> 4f1648d4

        Returns:
            dict: pack id as key and loaded metadata of packs as value.
            bool: True if the pack is missing dependencies, False otherwise.

        """
        dependencies_data_result = {}
        dependencies_ids = {d for d in self.user_metadata.get('dependencies', {}).keys()}
        dependencies_ids.update(self.user_metadata.get('displayedImages', []))

        if self._pack_name != GCPConfig.BASE_PACK:  # check that current pack isn't Base Pack in order to prevent loop
            dependencies_ids.add(GCPConfig.BASE_PACK)  # Base pack is always added as pack dependency

        for dependency_pack_id in dependencies_ids:
            dependency_metadata_path = os.path.join(index_folder_path, dependency_pack_id, Pack.METADATA)

            if os.path.exists(dependency_metadata_path):
                with open(dependency_metadata_path, 'r') as metadata_file:
                    dependency_metadata = json.load(metadata_file)
                    dependencies_data_result[dependency_pack_id] = dependency_metadata
            elif dependency_pack_id in pack_names:
                # If the pack is dependent on a new pack (which is not yet in the index.json)
                # we will note that it is missing dependencies.
                # And finally after updating all the packages in index.json.
                # We will go over the pack again to add what was missing
                self._is_missing_dependencies = True
                logging.warning(f"{self._pack_name} pack dependency with id {dependency_pack_id} "
                                f"was not found in index, marking it as missing dependencies - to be resolved in next"
                                f" iteration over packs")

            else:
                logging.warning(f"{self._pack_name} pack dependency with id {dependency_pack_id} was not found")

        return dependencies_data_result, self._is_missing_dependencies
<<<<<<< HEAD
=======

    def _get_updated_changelog_entry(self, changelog: dict, version: str, release_notes: str = None,
                                     version_display_name: str = None, build_number_with_prefix: str = None,
                                     released_time: str = None):
        """
        Args:
            changelog (dict): The changelog from the production bucket.
            version (str): The version that is the key in the changelog of the entry wished to be updated.
            release_notes (str): The release notes lines to update the entry with.
            version_display_name (str): The version display name to update the entry with.
            build_number_with_prefix(srt): the build number to modify the entry to, including the prefix R (if present).
            released_time: The released time to update the entry with.

        """
        changelog_entry = changelog.get(version)
        if not changelog_entry:
            raise Exception('The given version is not a key in the changelog')
        version_display_name = \
            version_display_name if version_display_name else changelog_entry[Changelog.DISPLAY_NAME].split('-')[0]
        build_number_with_prefix = \
            build_number_with_prefix if build_number_with_prefix else changelog_entry[Changelog.DISPLAY_NAME].split('-')[1]

        changelog_entry[Changelog.RELEASE_NOTES] = release_notes if release_notes else changelog_entry[Changelog.RELEASE_NOTES]
        changelog_entry[Changelog.DISPLAY_NAME] = f'{version_display_name} - {build_number_with_prefix}'
        changelog_entry[Changelog.RELEASED] = released_time if released_time else changelog_entry[Changelog.RELEASED]

        return changelog_entry
>>>>>>> 4f1648d4

    def _create_changelog_entry(self, release_notes, version_display_name, build_number, pack_was_modified=False,
                                new_version=True, initial_release=False):
        """ Creates dictionary entry for changelog.

        Args:
            release_notes (str): release notes md.
            version_display_name (str): display name version.
            build_number (srt): current build number.
            pack_was_modified (bool): whether the pack was modified.
            new_version (bool): whether the entry is new or not. If not new, R letter will be appended to build number.
            initial_release (bool): whether the entry is an initial release or not.
        Returns:
            dict: release notes entry of changelog

        """
        if new_version:
            return {Changelog.RELEASE_NOTES: release_notes,
                    Changelog.DISPLAY_NAME: f'{version_display_name} - {build_number}',
                    Changelog.RELEASED: datetime.utcnow().strftime(Metadata.DATE_FORMAT)}

        elif initial_release:
            return {Changelog.RELEASE_NOTES: release_notes,
                    Changelog.DISPLAY_NAME: f'{version_display_name} - {build_number}',
                    Changelog.RELEASED: self._create_date}

        elif pack_was_modified:
            return {Changelog.RELEASE_NOTES: release_notes,
                    Changelog.DISPLAY_NAME: f'{version_display_name} - R{build_number}',
                    Changelog.RELEASED: datetime.utcnow().strftime(Metadata.DATE_FORMAT)}

        return {}

    def remove_unwanted_files(self, delete_test_playbooks=True):
        """ Iterates over pack folder and removes hidden files and unwanted folders.

        Args:
            delete_test_playbooks (bool): whether to delete test playbooks folder.

        Returns:
            bool: whether the operation succeeded.
        """
        task_status = True
        try:
            for directory in Pack.EXCLUDE_DIRECTORIES:
                if delete_test_playbooks and os.path.isdir(f'{self._pack_path}/{directory}'):
                    shutil.rmtree(f'{self._pack_path}/{directory}')
                    logging.info(f"Deleted {directory} directory from {self._pack_name} pack")

            for root, dirs, files in os.walk(self._pack_path, topdown=True):
                for pack_file in files:
                    full_file_path = os.path.join(root, pack_file)
                    # removing unwanted files
                    if pack_file.startswith('.') \
                            or pack_file in [Pack.AUTHOR_IMAGE_NAME, Pack.USER_METADATA] \
                            or pack_file in self._remove_files_list:
                        os.remove(full_file_path)
                        logging.info(f"Deleted pack {pack_file} file for {self._pack_name} pack")
                        continue

        except Exception:
            task_status = False
            logging.exception(f"Failed to delete ignored files for pack {self._pack_name}")
        finally:
            return task_status

    def sign_pack(self, signature_string=None):
        """ Signs pack folder and creates signature file.

        Args:
            signature_string (str): Base64 encoded string used to sign the pack.

        Returns:
            bool: whether the operation succeeded.
        """
        task_status = False

        try:
            if signature_string:
                with open("keyfile", "wb") as keyfile:
                    keyfile.write(signature_string.encode())
                arg = f'./signDirectory {self._pack_path} keyfile base64'
                signing_process = subprocess.Popen(arg, stdout=subprocess.PIPE, stderr=subprocess.PIPE, shell=True)
                output, err = signing_process.communicate()

                if err:
                    logging.error(f"Failed to sign pack for {self._pack_name} - {str(err)}")
                    return

                logging.info(f"Signed {self._pack_name} pack successfully")
            else:
                logging.info(f"No signature provided. Skipped signing {self._pack_name} pack")
            task_status = True
        except Exception:
            logging.exception(f"Failed to sign pack for {self._pack_name}")
        finally:
            return task_status

    @staticmethod
    def encrypt_pack(zip_pack_path, pack_name, encryption_key, extract_destination_path,
                     private_artifacts_dir, secondary_encryption_key):
        """ decrypt the pack in order to see that the pack was encrypted in the first place.

        Args:
            zip_pack_path (str): The path to the encrypted zip pack.
            pack_name (str): The name of the pack that should be encrypted.
            encryption_key (str): The key which we can decrypt the pack with.
            extract_destination_path (str): The path in which the pack resides.
            private_artifacts_dir (str): The chosen name for the private artifacts diriectory.
            secondary_encryption_key (str) : A second key which we can decrypt the pack with.
        """
        try:
            current_working_dir = os.getcwd()
            shutil.copy('./encryptor', os.path.join(extract_destination_path, 'encryptor'))
            os.chmod(os.path.join(extract_destination_path, 'encryptor'), stat.S_IXOTH)
            os.chdir(extract_destination_path)

            subprocess.call('chmod +x ./encryptor', shell=True)

            output_file = zip_pack_path.replace("_not_encrypted.zip", ".zip")
            full_command = f'./encryptor ./{pack_name}_not_encrypted.zip {output_file} "{encryption_key}"'
            subprocess.call(full_command, shell=True)

            secondary_encryption_key_output_file = zip_pack_path.replace("_not_encrypted.zip", ".enc2.zip")
            full_command_with_secondary_encryption = f'./encryptor ./{pack_name}_not_encrypted.zip ' \
                                                     f'{secondary_encryption_key_output_file} "{secondary_encryption_key}"'
            subprocess.call(full_command_with_secondary_encryption, shell=True)

            new_artefacts = os.path.join(current_working_dir, private_artifacts_dir)
            if os.path.exists(new_artefacts):
                shutil.rmtree(new_artefacts)
            os.mkdir(path=new_artefacts)
            shutil.copy(zip_pack_path, os.path.join(new_artefacts, f'{pack_name}_not_encrypted.zip'))
            shutil.copy(output_file, os.path.join(new_artefacts, f'{pack_name}.zip'))
            shutil.copy(secondary_encryption_key_output_file, os.path.join(new_artefacts, f'{pack_name}.enc2.zip'))
            os.chdir(current_working_dir)
        except (subprocess.CalledProcessError, shutil.Error) as error:
            print(f"Error while trying to encrypt pack. {error}")

    def decrypt_pack(self, encrypted_zip_pack_path, decryption_key):
        """ decrypt the pack in order to see that the pack was encrypted in the first place.

        Args:
            encrypted_zip_pack_path (str): The path for the encrypted zip pack.
            decryption_key (str): The key which we can decrypt the pack with.

        Returns:
            bool: whether the decryption succeeded.
        """
        try:
            current_working_dir = os.getcwd()
            extract_destination_path = f'{current_working_dir}/decrypt_pack_dir'
            os.mkdir(extract_destination_path)

            shutil.copy('./decryptor', os.path.join(extract_destination_path, 'decryptor'))
            secondary_encrypted_pack_path = os.path.join(extract_destination_path, 'encrypted_zip_pack.zip')
            shutil.copy(encrypted_zip_pack_path, secondary_encrypted_pack_path)
            os.chmod(os.path.join(extract_destination_path, 'decryptor'), stat.S_IXOTH)
            output_decrypt_file_path = f"{extract_destination_path}/decrypt_pack.zip"
            os.chdir(extract_destination_path)

            subprocess.call('chmod +x ./decryptor', shell=True)
            full_command = f'./decryptor {secondary_encrypted_pack_path} {output_decrypt_file_path} "{decryption_key}"'
            process = subprocess.Popen(full_command, stdout=subprocess.PIPE, stderr=subprocess.PIPE, shell=True)
            stdout, stderr = process.communicate()
            shutil.rmtree(extract_destination_path)
            os.chdir(current_working_dir)
            if stdout:
                logging.info(str(stdout))
            if stderr:
                logging.error(f"Error: Premium pack {self._pack_name} should be encrypted, but isn't.")
                return False
            return True

        except subprocess.CalledProcessError as error:
            logging.exception(f"Error while trying to decrypt pack. {error}")
            return False

    def is_pack_encrypted(self, encrypted_zip_pack_path, decryption_key):
        """ Checks if the pack is encrypted by trying to decrypt it.

        Args:
            encrypted_zip_pack_path (str): The path for the encrypted zip pack.
            decryption_key (str): The key which we can decrypt the pack with.

        Returns:
            bool: whether the pack is encrypted.
        """
        return self.decrypt_pack(encrypted_zip_pack_path, decryption_key)

    def zip_pack(self, extract_destination_path="", pack_name="", encryption_key="",
                 private_artifacts_dir='private_artifacts', secondary_encryption_key=""):
        """ Zips pack folder.

        Returns:
            bool: whether the operation succeeded.
            str: full path to created pack zip.
        """
        zip_pack_path = f"{self._pack_path}.zip" if not encryption_key else f"{self._pack_path}_not_encrypted.zip"
        task_status = False

        try:
            with ZipFile(zip_pack_path, 'w', ZIP_DEFLATED) as pack_zip:
                for root, dirs, files in os.walk(self._pack_path, topdown=True):
                    for f in files:
                        full_file_path = os.path.join(root, f)
                        relative_file_path = os.path.relpath(full_file_path, self._pack_path)
                        pack_zip.write(filename=full_file_path, arcname=relative_file_path)

            if encryption_key:
                self.encrypt_pack(zip_pack_path, pack_name, encryption_key, extract_destination_path,
                                  private_artifacts_dir, secondary_encryption_key)
            task_status = True
            logging.success(f"Finished zipping {self._pack_name} pack.")
        except Exception:
            logging.exception(f"Failed in zipping {self._pack_name} folder")
        finally:
            # If the pack needs to be encrypted, it is initially at a different location than this final path
            final_path_to_zipped_pack = f"{self._pack_path}.zip"
            return task_status, final_path_to_zipped_pack

    def detect_modified(self, content_repo, index_folder_path, current_commit_hash, previous_commit_hash):
        """ Detects pack modified files.

        The diff is done between current commit and previous commit that was saved in metadata that was downloaded from
        index. In case that no commit was found in index (initial run), the default value will be set to previous commit
        from origin/master.

        Args:
            content_repo (git.repo.base.Repo): content repo object.
            index_folder_path (str): full path to downloaded index folder.
            current_commit_hash (str): last commit hash of head.
            previous_commit_hash (str): the previous commit to diff with.

        Returns:
            bool: whether the operation succeeded.
            list: list of files that were modified.
            bool: whether pack was modified and override will be required.
        """
        task_status = False
        modified_files_paths = []
        pack_was_modified = False

        try:
            pack_index_metadata_path = os.path.join(index_folder_path, self._pack_name, Pack.METADATA)

            if not os.path.exists(pack_index_metadata_path):
                logging.info(f"{self._pack_name} pack was not found in index, skipping detection of modified pack.")
                task_status = True
                return

            with open(pack_index_metadata_path, 'r') as metadata_file:
                downloaded_metadata = json.load(metadata_file)

            previous_commit_hash = downloaded_metadata.get('commit', previous_commit_hash)
            # set 2 commits by hash value in order to check the modified files of the diff
            current_commit = content_repo.commit(current_commit_hash)
            previous_commit = content_repo.commit(previous_commit_hash)

            for modified_file in current_commit.diff(previous_commit):
                if modified_file.a_path.startswith(PACKS_FOLDER):
                    modified_file_path_parts = os.path.normpath(modified_file.a_path).split(os.sep)

                    if modified_file_path_parts[1] and modified_file_path_parts[1] == self._pack_name:
                        if not is_ignored_pack_file(modified_file_path_parts):
                            logging.info(f"Detected modified files in {self._pack_name} pack")
                            task_status, pack_was_modified = True, True
                            modified_files_paths.append(modified_file.a_path)
                        else:
                            logging.debug(f'{modified_file.a_path} is an ignored file')
            task_status = True
            if pack_was_modified:
                # Make sure the modification is not only of release notes files, if so count that as not modified
                pack_was_modified = not all(self.RELEASE_NOTES in path for path in modified_files_paths)
            return
        except Exception:
            logging.exception(f"Failed in detecting modified files of {self._pack_name} pack")
        finally:
            return task_status, modified_files_paths, pack_was_modified

    def upload_to_storage(self, zip_pack_path, latest_version, storage_bucket, override_pack,
                          private_content=False, pack_artifacts_path=None):
        """ Manages the upload of pack zip artifact to correct path in cloud storage.
        The zip pack will be uploaded to following path: /content/packs/pack_name/pack_latest_version.
        In case that zip pack artifact already exist at constructed path, the upload will be skipped.
        If flag override_pack is set to True, pack will forced for upload.

        Args:
            zip_pack_path (str): full path to pack zip artifact.
            latest_version (str): pack latest version.
            storage_bucket (google.cloud.storage.bucket.Bucket): google cloud storage bucket.
            override_pack (bool): whether to override existing pack.
            private_content (bool): Is being used in a private content build.
            pack_artifacts_path (str): Path to where we are saving pack artifacts.

        Returns:
            bool: whether the operation succeeded.
            bool: True in case of pack existence at targeted path and upload was skipped, otherwise returned False.

        """
        task_status = True

        try:
            version_pack_path = os.path.join(GCPConfig.STORAGE_BASE_PATH, self._pack_name, latest_version)
            existing_files = [f.name for f in storage_bucket.list_blobs(prefix=version_pack_path)]

            if existing_files and not override_pack:
                logging.warning(f"The following packs already exist at storage: {', '.join(existing_files)}")
                logging.warning(f"Skipping step of uploading {self._pack_name}.zip to storage.")
                return task_status, True, None

            pack_full_path = os.path.join(version_pack_path, f"{self._pack_name}.zip")
            blob = storage_bucket.blob(pack_full_path)
            blob.cache_control = "no-cache,max-age=0"  # disabling caching for pack blob

            with open(zip_pack_path, "rb") as pack_zip:
                blob.upload_from_file(pack_zip)
            if private_content:
                secondary_encryption_key_pack_name = f"{self._pack_name}.enc2.zip"
                secondary_encryption_key_bucket_path = os.path.join(version_pack_path,
                                                                    secondary_encryption_key_pack_name)

                #  In some cases the path given is actually a zip.
                if pack_artifacts_path.endswith('content_packs.zip'):
                    _pack_artifacts_path = pack_artifacts_path.replace('/content_packs.zip', '')
                else:
                    _pack_artifacts_path = pack_artifacts_path

                secondary_encryption_key_artifacts_path = zip_pack_path.replace(f'{self._pack_name}',
                                                                                f'{self._pack_name}.enc2')

                blob = storage_bucket.blob(secondary_encryption_key_bucket_path)
                blob.cache_control = "no-cache,max-age=0"  # disabling caching for pack blob
                with open(secondary_encryption_key_artifacts_path, "rb") as pack_zip:
                    blob.upload_from_file(pack_zip)

                print(
                    f"Copying {secondary_encryption_key_artifacts_path} to {_pack_artifacts_path}/packs/{self._pack_name}.zip")
                shutil.copy(secondary_encryption_key_artifacts_path,
                            f'{_pack_artifacts_path}/packs/{self._pack_name}.zip')

            self.public_storage_path = blob.public_url
            logging.success(f"Uploaded {self._pack_name} pack to {pack_full_path} path.")

            return task_status, False, pack_full_path
        except Exception:
            task_status = False
            logging.exception(f"Failed in uploading {self._pack_name} pack to gcs.")
            return task_status, True, None

    def copy_and_upload_to_storage(self, production_bucket, build_bucket, successful_packs_dict):
        """ Manages the copy of pack zip artifact from the build bucket to the production bucket.
        The zip pack will be copied to following path: /content/packs/pack_name/pack_latest_version if
        the pack exists in the successful_packs_dict from Prepare content step in Create Instances job.

        Args:
            production_bucket (google.cloud.storage.bucket.Bucket): google cloud production bucket.
            build_bucket (google.cloud.storage.bucket.Bucket): google cloud build bucket.
            successful_packs_dict (dict): the dict of all packs were uploaded in prepare content step

        Returns:
            bool: Status - whether the operation succeeded.
            bool: Skipped pack - true in case of pack existence at the targeted path and the copy process was skipped,
             otherwise returned False.

        """
        pack_not_uploaded_in_prepare_content = self._pack_name not in successful_packs_dict
        if pack_not_uploaded_in_prepare_content:
            logging.warning("The following packs already exist at storage.")
            logging.warning(f"Skipping step of uploading {self._pack_name}.zip to storage.")
            return True, True

        latest_version = successful_packs_dict[self._pack_name][BucketUploadFlow.LATEST_VERSION]
        self._latest_version = latest_version

        build_version_pack_path = os.path.join(GCPConfig.BUILD_BASE_PATH, self._pack_name, latest_version)

        # Verifying that the latest version of the pack has been uploaded to the build bucket
        existing_bucket_version_files = [f.name for f in build_bucket.list_blobs(prefix=build_version_pack_path)]
        if not existing_bucket_version_files:
            logging.error(f"{self._pack_name} latest version ({latest_version}) was not found on build bucket at "
                          f"path {build_version_pack_path}.")
            return False, False

        # We upload the pack zip object taken from the build bucket into the production bucket
        prod_version_pack_path = os.path.join(GCPConfig.STORAGE_BASE_PATH, self._pack_name, latest_version)
        prod_pack_zip_path = os.path.join(prod_version_pack_path, f'{self._pack_name}.zip')
        build_pack_zip_path = os.path.join(build_version_pack_path, f'{self._pack_name}.zip')
        build_pack_zip_blob = build_bucket.blob(build_pack_zip_path)

        try:
            copied_blob = build_bucket.copy_blob(
                blob=build_pack_zip_blob, destination_bucket=production_bucket, new_name=prod_pack_zip_path
            )
            copied_blob.cache_control = "no-cache,max-age=0"  # disabling caching for pack blob
            self.public_storage_path = copied_blob.public_url
            task_status = copied_blob.exists()
        except Exception as e:
            pack_suffix = os.path.join(self._pack_name, latest_version, f'{self._pack_name}.zip')
            logging.exception(f"Failed copying {pack_suffix}. Additional Info: {str(e)}")
            return False, False

        if not task_status:
            logging.error(f"Failed in uploading {self._pack_name} pack to production gcs.")
        else:
            # Determine if pack versions were aggregated during upload
            pack_uploaded_in_prepare_content = not pack_not_uploaded_in_prepare_content
            if pack_uploaded_in_prepare_content:
                agg_str = successful_packs_dict[self._pack_name].get('aggregated')
                if agg_str:
                    self._aggregated = True
                    self._aggregation_str = agg_str
            logging.success(f"Uploaded {self._pack_name} pack to {prod_pack_zip_path} path.")

        return task_status, False

    def get_changelog_latest_rn(self, changelog_index_path: str) -> Tuple[dict, LooseVersion, str]:
        """
        Returns the changelog file contents and the last version of rn in the changelog file
        Args:
            changelog_index_path (str): the changelog.json file path in the index

        Returns: the changelog file contents, the last version,  and contents of rn in the changelog file

        """
        logging.info(f"Found Changelog for: {self._pack_name}")
        if os.path.exists(changelog_index_path):
            try:
                with open(changelog_index_path, "r") as changelog_file:
                    changelog = json.load(changelog_file)
            except json.JSONDecodeError:
                changelog = {}
        else:
            changelog = {}
        # get the latest rn version in the changelog.json file
        changelog_rn_versions = [LooseVersion(ver) for ver in changelog]
        # no need to check if changelog_rn_versions isn't empty because changelog file exists
        changelog_latest_rn_version = max(changelog_rn_versions)
        changelog_latest_rn = changelog[changelog_latest_rn_version.vstring]["releaseNotes"]

        return changelog, changelog_latest_rn_version, changelog_latest_rn

    def get_modified_release_notes_lines(self, release_notes_dir: str, new_release_notes_versions: list,
                                         changelog: dict, modified_rn_files: list):
        """
        In the case where an rn file was changed, this function returns the new content
        of the release note in the format suitable for the changelog file.
        In general, if two rn files are created between two consecutive upload runs (i.e. pack was changed twice),
        the rn files are being aggregated and the latter version is the one that is being used as a key in the changelog
        file, and the aggregated rns as the value.
        Hence, in the case of changing an rn as such, this function re-aggregates all of the rns under the
        corresponding version key, and returns the aggregated data, in the right format, as value under that key.

        Args:
            release_notes_dir (str): the path to the release notes dir
            new_release_notes_versions (list): a list of the new versions of release notes in the pack since the
             last upload. This means they were already handled on this upload run (and aggregated if needed).
            changelog (dict): the changelog from the production bucket.
            modified_rn_files (list): a list of the rn files that were modified according to the last commit in
             'filename.md' format.

        Returns:
            A dict of modified version and their release notes contents, for modified
              in the current index file


        """

        modified_versions_dict = {}

        for rn_filename in modified_rn_files:
            version = release_notes_file_to_version(rn_filename)
            # Should only apply on modified files that are not the last rn file
            if version in new_release_notes_versions:
                continue
            # The case where the version is a key in the changelog file,
            # and the value is not an aggregated release note
            if is_the_only_rn_in_block(release_notes_dir, version, changelog):
                logging.info("The version is a key in the changelog file and by itself in the changelog block")
                with open(os.path.join(release_notes_dir, rn_filename), 'r') as rn_file:
                    rn_lines = rn_file.read()
                modified_versions_dict[version] = self._clean_release_notes(rn_lines).strip()
            # The case where the version is not a key in the changelog file or it is a key of aggregated content
            else:
                logging.debug(f'The "{version}" version is not a key in the changelog file or it is a key of'
                              f' aggregated content')
                same_block_versions_dict, higher_nearest_version = self.get_same_block_versions(
                    release_notes_dir, version, changelog)
                modified_versions_dict[higher_nearest_version] = aggregate_release_notes_for_marketplace(
                    same_block_versions_dict)

        return modified_versions_dict

    def get_same_block_versions(self, release_notes_dir: str, version: str, changelog: dict):
        """
        Get a dict of the version as key and rn data as value of all of the versions that are in the same
        block in the changelog file as the given version (these are the versions that were aggregates together
        during a single upload priorly).

        Args:
            release_notes_dir (str): the path to the release notes dir
            version (str): the wanted version
            changelog (dict): the changelog from the production bucket.

        Returns:
            A dict of version, rn data for all corresponding versions, and the highest version among those keys as str

        """
        lowest_version = [LooseVersion(Pack.PACK_INITIAL_VERSION)]
        lower_versions, higher_versions = [], []
        same_block_versions_dict: dict = dict()
        for item in changelog.keys():  # divide the versions into lists of lower and higher than given version
            (lower_versions if LooseVersion(item) < version else higher_versions).append(LooseVersion(item))
        higher_nearest_version = min(higher_versions)
        lower_versions = lower_versions + lowest_version  # if the version is 1.0.0, ensure lower_versions is not empty
        lower_nearest_version = max(lower_versions)
        for rn_filename in os.listdir(release_notes_dir):
            current_version = release_notes_file_to_version(rn_filename)
            # Catch all versions that are in the same block
            if lower_nearest_version < LooseVersion(current_version) <= higher_nearest_version:
                with open(os.path.join(release_notes_dir, rn_filename), 'r') as rn_file:
                    rn_lines = rn_file.read()
                same_block_versions_dict[current_version] = self._clean_release_notes(rn_lines).strip()
        return same_block_versions_dict, higher_nearest_version.vstring

    def get_release_notes_lines(self, release_notes_dir: str, changelog_latest_rn_version: LooseVersion,
                                changelog_latest_rn: str) -> Tuple[str, str, list]:
        """
        Prepares the release notes contents for the new release notes entry
        Args:
            release_notes_dir (str): the path to the release notes dir
            changelog_latest_rn_version (LooseVersion): the last version of release notes in the changelog.json file
            changelog_latest_rn (str): the last release notes in the changelog.json file

        Returns: The release notes contents, the latest release notes version (in the release notes directory),
        and a list of the new rn versions that this is the first time they have been uploaded.

        """
        found_versions: list = list()
        pack_versions_dict: dict = dict()

        for filename in sorted(os.listdir(release_notes_dir)):
            version = release_notes_file_to_version(filename)

            # Aggregate all rn files that are bigger than what we have in the changelog file
            if LooseVersion(version) > changelog_latest_rn_version:
                with open(os.path.join(release_notes_dir, filename), 'r') as rn_file:
                    rn_lines = rn_file.read()
                pack_versions_dict[version] = self._clean_release_notes(rn_lines).strip()

            found_versions.append(LooseVersion(version))

        latest_release_notes_version = max(found_versions)
        latest_release_notes_version_str = latest_release_notes_version.vstring
        logging.info(f"Latest ReleaseNotes version is: {latest_release_notes_version_str}")

        if len(pack_versions_dict) > 1:
            # In case that there is more than 1 new release notes file, wrap all release notes together for one
            # changelog entry
            aggregation_str = f"[{', '.join(lv.vstring for lv in found_versions if lv > changelog_latest_rn_version)}]" \
                              f" => {latest_release_notes_version_str}"
            logging.info(f"Aggregating ReleaseNotes versions: {aggregation_str}")
            release_notes_lines = aggregate_release_notes_for_marketplace(pack_versions_dict)
            self._aggregated = True
            self._aggregation_str = aggregation_str
        elif len(pack_versions_dict) == 1:
            # In case where there is only one new release notes file
            release_notes_lines = pack_versions_dict[latest_release_notes_version_str]
        else:
            # In case where the pack is up to date, i.e. latest changelog is latest rn file
            # We should take the release notes from the index as it has might been aggregated
            logging.info(f'No new RN file was detected for pack {self._pack_name}, taking latest RN from the index')
            release_notes_lines = changelog_latest_rn
        new_release_notes_versions = list(pack_versions_dict.keys())

        return release_notes_lines, latest_release_notes_version_str, new_release_notes_versions

    def assert_upload_bucket_version_matches_release_notes_version(self,
                                                                   changelog: dict,
                                                                   latest_release_notes: str) -> None:
        """
        Sometimes there is a the current bucket is not merged from master there could be another version in the upload
        bucket, that does not exist in the current branch.
        This case can cause unpredicted behavior and we want to fail the build.
        This method validates that this is not the case in the current build, and if it does - fails it with an
        assertion error.
        Args:
            changelog: The changelog from the production bucket.
            latest_release_notes: The latest release notes version string in the current branch
        """
        changelog_latest_release_notes = max(changelog, key=lambda k: LooseVersion(k))
        assert LooseVersion(latest_release_notes) >= LooseVersion(changelog_latest_release_notes), \
            f'{self._pack_name}: Version mismatch detected between upload bucket and current branch\n' \
            f'Upload bucket version: {changelog_latest_release_notes}\n' \
            f'current branch version: {latest_release_notes}\n' \
            'Please Merge from master and rebuild'

    def get_rn_files_names(self, modified_files_paths):
        """

        Args:
            modified_files_paths: a list containing all modified files in the current pack, generated
            by comparing the old and the new commit hash.
        Returns:
            The names of the modified release notes files out of the given list only,
            as in the names of the files that are under ReleaseNotes directory in the format of 'filename.md'.

        """
        modified_rn_files = []
        for file_path in modified_files_paths:
            modified_file_path_parts = os.path.normpath(file_path).split(os.sep)
            if self.RELEASE_NOTES in modified_file_path_parts:
                modified_rn_files.append(modified_file_path_parts[-1])
        return modified_rn_files

    def prepare_release_notes(self, index_folder_path, build_number, pack_was_modified=False,
                              modified_files_paths=None):
        """
        Handles the creation and update of the changelog.json files.

        Args:
            index_folder_path (str): Path to the unzipped index json.
            build_number (str): circleCI build number.
            pack_was_modified (bool): whether the pack modified or not.
            modified_files_paths (list): list of paths of the pack's modified file

        Returns:
            bool: whether the operation succeeded.
            bool: whether running build has not updated pack release notes.
        """
        task_status = False
        not_updated_build = False

        if not modified_files_paths:
            modified_files_paths = []

        try:
            # load changelog from downloaded index
            logging.info(f"Loading changelog for {self._pack_name} pack")
            changelog_index_path = os.path.join(index_folder_path, self._pack_name, Pack.CHANGELOG_JSON)
            if os.path.exists(changelog_index_path):
                changelog, changelog_latest_rn_version, changelog_latest_rn = \
                    self.get_changelog_latest_rn(changelog_index_path)
                release_notes_dir = os.path.join(self._pack_path, Pack.RELEASE_NOTES)

                if os.path.exists(release_notes_dir):
                    # Handling latest release notes files
                    release_notes_lines, latest_release_notes, new_release_notes_versions = \
                        self.get_release_notes_lines(
                            release_notes_dir, changelog_latest_rn_version, changelog_latest_rn)
                    self.assert_upload_bucket_version_matches_release_notes_version(changelog, latest_release_notes)

                    # Handling modified old release notes files, if there are any
                    rn_files_names = self.get_rn_files_names(modified_files_paths)
                    modified_release_notes_lines_dict = self.get_modified_release_notes_lines(
                        release_notes_dir, new_release_notes_versions, changelog, rn_files_names)

                    if self._current_version != latest_release_notes:
                        # TODO Need to implement support for pre-release versions
                        logging.error(f"Version mismatch detected between current version: {self._current_version} "
                                      f"and latest release notes version: {latest_release_notes}")
                        task_status = False
                        return task_status, not_updated_build
                    else:
                        if latest_release_notes in changelog:
                            logging.info(f"Found existing release notes for version: {latest_release_notes}")
                            version_changelog = self._create_changelog_entry(release_notes=release_notes_lines,
                                                                             version_display_name=latest_release_notes,
                                                                             build_number=build_number,
                                                                             pack_was_modified=pack_was_modified,
                                                                             new_version=False)

                        else:
                            logging.info(f"Created new release notes for version: {latest_release_notes}")
                            version_changelog = self._create_changelog_entry(release_notes=release_notes_lines,
                                                                             version_display_name=latest_release_notes,
                                                                             build_number=build_number,
                                                                             new_version=True)

                        if version_changelog:
                            changelog[latest_release_notes] = version_changelog

                        if modified_release_notes_lines_dict:
                            logging.info("updating changelog entries for modified rn")
                            for version, modified_release_notes_lines in modified_release_notes_lines_dict.items():
                                updated_entry = self._get_updated_changelog_entry(
                                    changelog, version, release_notes=modified_release_notes_lines)
                                changelog[version] = updated_entry

                else:  # will enter only on initial version and release notes folder still was not created
                    if len(changelog.keys()) > 1 or Pack.PACK_INITIAL_VERSION not in changelog:
                        logging.warning(
                            f"{self._pack_name} pack mismatch between {Pack.CHANGELOG_JSON} and {Pack.RELEASE_NOTES}")
                        task_status, not_updated_build = True, True
                        return task_status, not_updated_build

                    changelog[Pack.PACK_INITIAL_VERSION] = self._create_changelog_entry(
                        release_notes=self.description,
                        version_display_name=Pack.PACK_INITIAL_VERSION,
                        build_number=build_number,
                        initial_release=True,
                        new_version=False)

                    logging.info(f"Found existing release notes for version: {Pack.PACK_INITIAL_VERSION} "
                                 f"in the {self._pack_name} pack.")

            elif self._current_version == Pack.PACK_INITIAL_VERSION:
                version_changelog = self._create_changelog_entry(
                    release_notes=self.description,
                    version_display_name=Pack.PACK_INITIAL_VERSION,
                    build_number=build_number,
                    new_version=True,
                    initial_release=True
                )
                changelog = {
                    Pack.PACK_INITIAL_VERSION: version_changelog
                }
            elif self._hidden:
                logging.warning(f"Pack {self._pack_name} is deprecated. Skipping release notes handling.")
                task_status = True
                not_updated_build = True
                return task_status, not_updated_build
            else:
                logging.error(f"No release notes found for: {self._pack_name}")
                task_status = False
                return task_status, not_updated_build

            # write back changelog with changes to pack folder
            with open(os.path.join(self._pack_path, Pack.CHANGELOG_JSON), "w") as pack_changelog:
                json.dump(changelog, pack_changelog, indent=4)

            task_status = True
            logging.success(f"Finished creating {Pack.CHANGELOG_JSON} for {self._pack_name}")
        except Exception as e:
            logging.error(f"Failed creating {Pack.CHANGELOG_JSON} file for {self._pack_name}.\n "
                          f"Additional info: {e}")
        finally:
            return task_status, not_updated_build

    def create_local_changelog(self, build_index_folder_path):
        """ Copies the pack index changelog.json file to the pack path

        Args:
            build_index_folder_path: The path to the build index folder

        Returns:
            bool: whether the operation succeeded.

        """
        task_status = True

        build_changelog_index_path = os.path.join(build_index_folder_path, self._pack_name, Pack.CHANGELOG_JSON)
        pack_changelog_path = os.path.join(self._pack_path, Pack.CHANGELOG_JSON)

        if os.path.exists(build_changelog_index_path):
            try:
                shutil.copyfile(src=build_changelog_index_path, dst=pack_changelog_path)
                logging.success(f"Successfully copied pack index changelog.json file from {build_changelog_index_path}"
                                f" to {pack_changelog_path}.")
            except shutil.Error as e:
                task_status = False
                logging.error(f"Failed copying changelog.json file from {build_changelog_index_path} to "
                              f"{pack_changelog_path}. Additional info: {str(e)}")
                return task_status
        else:
            task_status = False
            logging.error(
                f"{self._pack_name} index changelog file is missing in build bucket path: {build_changelog_index_path}")

        return task_status and self.is_changelog_exists()

    def collect_content_items(self):
        """ Iterates over content items folders inside pack and collects content items data.

        Returns:
            dict: Parsed content items
            .
        """
        task_status = False
        content_items_result = {}

        try:
            # the format is defined in issue #19786, may change in the future
            content_item_name_mapping = {
                PackFolders.SCRIPTS.value: "automation",
                PackFolders.PLAYBOOKS.value: "playbook",
                PackFolders.INTEGRATIONS.value: "integration",
                PackFolders.INCIDENT_FIELDS.value: "incidentfield",
                PackFolders.INCIDENT_TYPES.value: "incidenttype",
                PackFolders.DASHBOARDS.value: "dashboard",
                PackFolders.INDICATOR_FIELDS.value: "indicatorfield",
                PackFolders.REPORTS.value: "report",
                PackFolders.INDICATOR_TYPES.value: "reputation",
                PackFolders.LAYOUTS.value: "layoutscontainer",
                PackFolders.CLASSIFIERS.value: "classifier",
                PackFolders.WIDGETS.value: "widget"
            }

            for root, pack_dirs, pack_files_names in os.walk(self._pack_path, topdown=False):
                current_directory = root.split(os.path.sep)[-1]

                folder_collected_items = []
                for pack_file_name in pack_files_names:
                    if not pack_file_name.endswith(('.json', '.yml')):
                        continue

                    pack_file_path = os.path.join(root, pack_file_name)

                    # reputation in old format aren't supported in 6.0.0 server version
                    if current_directory == PackFolders.INDICATOR_TYPES.value \
                            and not fnmatch.fnmatch(pack_file_name, 'reputation-*.json'):
                        os.remove(pack_file_path)
                        logging.info(f"Deleted pack {pack_file_name} reputation file for {self._pack_name} pack")
                        continue

                    with open(pack_file_path, 'r') as pack_file:
                        if current_directory in PackFolders.yml_supported_folders():
                            content_item = yaml.safe_load(pack_file)
                        elif current_directory in PackFolders.json_supported_folders():
                            content_item = json.load(pack_file)
                        else:
                            continue

                    # check if content item has to version
                    to_version = content_item.get('toversion') or content_item.get('toVersion')

                    if to_version and LooseVersion(to_version) < LooseVersion(Metadata.SERVER_DEFAULT_MIN_VERSION):
                        os.remove(pack_file_path)
                        logging.info(
                            f"{self._pack_name} pack content item {pack_file_name} has to version: {to_version}. "
                            f"{pack_file_name} file was deleted.")
                        continue

                    if current_directory not in PackFolders.pack_displayed_items():
                        continue  # skip content items that are not displayed in contentItems

                    logging.debug(
                        f"Iterating over {pack_file_path} file and collecting items of {self._pack_name} pack")
                    # updated min server version from current content item
                    self._server_min_version = get_updated_server_version(self._server_min_version, content_item,
                                                                          self._pack_name)

                    content_item_tags = content_item.get('tags', [])

                    if current_directory == PackFolders.SCRIPTS.value:
                        folder_collected_items.append({
                            'name': content_item.get('name', ""),
                            'description': content_item.get('comment', ""),
                            'tags': content_item_tags
                        })

                        if not self._contains_transformer and 'transformer' in content_item_tags:
                            self._contains_transformer = True

                        if not self._contains_filter and 'filter' in content_item_tags:
                            self._contains_filter = True

                    elif current_directory == PackFolders.PLAYBOOKS.value:
                        self.is_feed_pack(content_item, 'Playbook')
                        folder_collected_items.append({
                            'name': content_item.get('name', ""),
                            'description': content_item.get('description', "")
                        })
                    elif current_directory == PackFolders.INTEGRATIONS.value:
                        integration_commands = content_item.get('script', {}).get('commands', [])
                        self.is_feed_pack(content_item, 'Integration')
                        folder_collected_items.append({
                            'name': content_item.get('display', ""),
                            'description': content_item.get('description', ""),
                            'category': content_item.get('category', ""),
                            'commands': [
                                {'name': c.get('name', ""), 'description': c.get('description', "")}
                                for c in integration_commands]
                        })
                    elif current_directory == PackFolders.INCIDENT_FIELDS.value:
                        folder_collected_items.append({
                            'name': content_item.get('name', ""),
                            'type': content_item.get('type', ""),
                            'description': content_item.get('description', "")
                        })
                    elif current_directory == PackFolders.INCIDENT_TYPES.value:
                        folder_collected_items.append({
                            'name': content_item.get('name', ""),
                            'playbook': content_item.get('playbookId', ""),
                            'closureScript': content_item.get('closureScript', ""),
                            'hours': int(content_item.get('hours', 0)),
                            'days': int(content_item.get('days', 0)),
                            'weeks': int(content_item.get('weeks', 0))
                        })
                    elif current_directory == PackFolders.DASHBOARDS.value:
                        folder_collected_items.append({
                            'name': content_item.get('name', "")
                        })
                    elif current_directory == PackFolders.INDICATOR_FIELDS.value:
                        folder_collected_items.append({
                            'name': content_item.get('name', ""),
                            'type': content_item.get('type', ""),
                            'description': content_item.get('description', "")
                        })
                    elif current_directory == PackFolders.REPORTS.value:
                        folder_collected_items.append({
                            'name': content_item.get('name', ""),
                            'description': content_item.get('description', "")
                        })
                    elif current_directory == PackFolders.INDICATOR_TYPES.value:
                        folder_collected_items.append({
                            'details': content_item.get('details', ""),
                            'reputationScriptName': content_item.get('reputationScriptName', ""),
                            'enhancementScriptNames': content_item.get('enhancementScriptNames', [])
                        })
                    elif current_directory == PackFolders.LAYOUTS.value:
                        layout_metadata = {
                            'name': content_item.get('name', '')
                        }
                        layout_description = content_item.get('description')
                        if layout_description is not None:
                            layout_metadata['description'] = layout_description
                        folder_collected_items.append(layout_metadata)
                    elif current_directory == PackFolders.CLASSIFIERS.value:
                        folder_collected_items.append({
                            'name': content_item.get('name') or content_item.get('id', ""),
                            'description': content_item.get('description', '')
                        })
                    elif current_directory == PackFolders.WIDGETS.value:
                        folder_collected_items.append({
                            'name': content_item.get('name', ""),
                            'dataType': content_item.get('dataType', ""),
                            'widgetType': content_item.get('widgetType', "")
                        })

                if current_directory in PackFolders.pack_displayed_items():
                    content_item_key = content_item_name_mapping[current_directory]
                    content_items_result[content_item_key] = folder_collected_items

            logging.success(f"Finished collecting content items for {self._pack_name} pack")
            task_status = True
        except Exception:
            logging.exception(f"Failed collecting content items in {self._pack_name} pack")
        finally:
            self._content_items = content_items_result
            return task_status, content_items_result

    def load_user_metadata(self):
        """ Loads user defined metadata and stores part of it's data in defined properties fields.

        Returns:
            bool: whether the operation succeeded.

        """
        task_status = False
        user_metadata = {}

        try:
            user_metadata_path = os.path.join(self._pack_path, Pack.USER_METADATA)  # user metadata path before parsing
            if not os.path.exists(user_metadata_path):
                logging.error(f"{self._pack_name} pack is missing {Pack.USER_METADATA} file.")
                return task_status

            with open(user_metadata_path, "r") as user_metadata_file:
                user_metadata = json.load(user_metadata_file)  # loading user metadata
                # part of old packs are initialized with empty list
                user_metadata = {} if isinstance(user_metadata, list) else user_metadata
            # store important user metadata fields
            self.support_type = user_metadata.get('support', Metadata.XSOAR_SUPPORT)
            self.current_version = user_metadata.get(Metadata.CURRENT_VERSION, '')
            self.hidden = user_metadata.get(Metadata.HIDDEN, False)
            self.description = user_metadata.get('description', False)
            self.display_name = user_metadata.get('name', '')
            self._user_metadata = user_metadata
            logging.info(f"Finished loading {self._pack_name} pack user metadata")
            task_status = True
        except Exception:
            logging.exception(f"Failed in loading {self._pack_name} user metadata.")
        finally:
            return task_status

    def _collect_pack_tags(self, user_metadata, landing_page_sections, trending_packs):
        tags = set(input_to_list(input_data=user_metadata.get('tags')))
        tags |= self._get_tags_from_landing_page(landing_page_sections)
        tags |= {PackTags.TIM} if self._is_feed else set()
        tags |= {PackTags.USE_CASE} if self._use_cases else set()
        tags |= {PackTags.TRANSFORMER} if self._contains_transformer else set()
        tags |= {PackTags.FILTER} if self._contains_filter else set()

        if self._create_date:
            days_since_creation = (datetime.utcnow() - datetime.strptime(self._create_date, Metadata.DATE_FORMAT)).days
            if days_since_creation <= 30:
                tags |= {PackTags.NEW}
            else:
                tags -= {PackTags.NEW}

        if trending_packs:
            if self._pack_name in trending_packs:
                tags |= {PackTags.TRENDING}
            else:
                tags -= {PackTags.TRENDING}

        return tags

<<<<<<< HEAD
    def _enhance_pack_attributes(self, user_metadata, index_folder_path, pack_was_modified,
=======
    def _enhance_pack_attributes(self, index_folder_path, pack_was_modified,
>>>>>>> 4f1648d4
                                 dependencies_data, statistics_handler=None, format_dependencies_only=False):
        """ Enhances the pack object with attributes for the metadata file

        Args:
            dependencies_data (dict): mapping of pack dependencies data, of all levels.
            format_dependencies_only (bool): Indicates whether the metadata formation is just for formatting the dependencies or not.

        Returns:
            dict: parsed pack metadata.

        """
        landing_page_sections = mp_statistics.StatisticsHandler.get_landing_page_sections()
        displayed_dependencies = self.user_metadata.get('displayedImages', [])
        trending_packs = None
        pack_dependencies_by_download_count = displayed_dependencies
        if not format_dependencies_only:
            # ===== Pack Regular Attributes =====
<<<<<<< HEAD
            self._support_type = user_metadata.get('support', Metadata.XSOAR_SUPPORT)
            self._support_details = self._create_support_section(
                support_type=self._support_type, support_url=user_metadata.get('url'),
                support_email=user_metadata.get('email')
            )
            self._author = self._get_author(support_type=self._support_type, author=user_metadata.get('author', ''))
            self._certification = self._get_certification(
                support_type=self._support_type, certification=user_metadata.get('certification')
            )
            self._legacy = user_metadata.get('legacy', True)
            self._create_date = self._get_pack_creation_date(index_folder_path)
            self._update_date = self._get_pack_update_date(index_folder_path, pack_was_modified)
            self._use_cases = input_to_list(input_data=user_metadata.get('useCases'), capitalize_input=True)
            self._categories = input_to_list(input_data=user_metadata.get('categories'), capitalize_input=True)
            self._keywords = input_to_list(user_metadata.get('keywords'))
        self._dependencies = self._parse_pack_dependencies(user_metadata.get('dependencies', {}), dependencies_data)

        # ===== Pack Private Attributes =====
        if not format_dependencies_only:
            self._is_private_pack = 'partnerId' in user_metadata
            self._is_premium = self._is_private_pack
            self._preview_only = get_valid_bool(user_metadata.get('previewOnly', False))
            self._price = convert_price(pack_id=self._pack_name, price_value_input=user_metadata.get('price'))
            if self._is_private_pack:
                self._vendor_id = user_metadata.get('vendorId', "")
                self._partner_id = user_metadata.get('partnerId', "")
                self._partner_name = user_metadata.get('partnerName', "")
                self._content_commit_hash = user_metadata.get('contentCommitHash', "")
=======
            self._support_type = self.user_metadata.get('support', Metadata.XSOAR_SUPPORT)
            self._support_details = self._create_support_section(
                support_type=self._support_type, support_url=self.user_metadata.get('url'),
                support_email=self.user_metadata.get('email')
            )
            self._author = self._get_author(support_type=self._support_type, author=self.user_metadata.get('author', ''))
            self._certification = self._get_certification(
                support_type=self._support_type, certification=self.user_metadata.get('certification')
            )
            self._legacy = self.user_metadata.get('legacy', True)
            self._create_date = self._get_pack_creation_date(index_folder_path)
            self._update_date = self._get_pack_update_date(index_folder_path, pack_was_modified)
            self._use_cases = input_to_list(input_data=self.user_metadata.get('useCases'), capitalize_input=True)
            self._categories = input_to_list(input_data=self.user_metadata.get('categories'), capitalize_input=True)
            self._keywords = input_to_list(self.user_metadata.get('keywords'))
        self._dependencies = self._parse_pack_dependencies(self.user_metadata.get('dependencies', {}), dependencies_data)

        # ===== Pack Private Attributes =====
        if not format_dependencies_only:
            self._is_private_pack = 'partnerId' in self.user_metadata
            self._is_premium = self._is_private_pack
            self._preview_only = get_valid_bool(self.user_metadata.get('previewOnly', False))
            self._price = convert_price(pack_id=self._pack_name, price_value_input=self.user_metadata.get('price'))
            if self._is_private_pack:
                self._vendor_id = self.user_metadata.get('vendorId', "")
                self._partner_id = self.user_metadata.get('partnerId', "")
                self._partner_name = self.user_metadata.get('partnerName', "")
                self._content_commit_hash = self.user_metadata.get('contentCommitHash', "")
>>>>>>> 4f1648d4
                # Currently all content packs are legacy.
                # Since premium packs cannot be legacy, we directly set this attribute to false.
                self._legacy = False

<<<<<<< HEAD
            # ===== Pack Statistics Attributes =====
            if not self._is_private_pack and statistics_handler:  # Public Content case
                self._pack_statistics_handler = mp_statistics.PackStatisticsHandler(
                    self._pack_name, statistics_handler.packs_statistics_df, statistics_handler.packs_download_count_desc,
                    displayed_dependencies
                )
                self._downloads_count = self._pack_statistics_handler.download_count
                trending_packs = statistics_handler.trending_packs
                pack_dependencies_by_download_count = self._pack_statistics_handler.displayed_dependencies_sorted

            self._tags = self._collect_pack_tags(user_metadata, landing_page_sections, trending_packs)
            self._search_rank = mp_statistics.PackStatisticsHandler.calculate_search_rank(
                tags=self._tags, certification=self._certification, content_items=self._content_items
=======
        # ===== Pack Statistics Attributes =====
        if not self._is_private_pack and statistics_handler:  # Public Content case
            self._pack_statistics_handler = mp_statistics.PackStatisticsHandler(
                self._pack_name, statistics_handler.packs_statistics_df, statistics_handler.packs_download_count_desc,
                displayed_dependencies
>>>>>>> 4f1648d4
            )

        if not self._is_private_pack and statistics_handler and format_dependencies_only:  # Public Content case and reformat for dependencies
            pack_dependencies_by_download_count = self._pack_statistics_handler.displayed_dependencies_sorted
<<<<<<< HEAD
=======
        self._tags = self._collect_pack_tags(self.user_metadata, landing_page_sections, trending_packs)
        self._search_rank = mp_statistics.PackStatisticsHandler.calculate_search_rank(
            tags=self._tags, certification=self._certification, content_items=self._content_items
        )
>>>>>>> 4f1648d4

        self._related_integration_images = self._get_all_pack_images(
            self._displayed_integration_images, displayed_dependencies, dependencies_data,
            pack_dependencies_by_download_count
        )

    def format_metadata(self, index_folder_path, packs_dependencies_mapping, build_number, commit_hash,
                        pack_was_modified, statistics_handler, pack_names, format_dependencies_only=False):
        """ Re-formats metadata according to marketplace metadata format defined in issue #19786 and writes back
        the result.

        Args:
            index_folder_path (str): downloaded index folder directory path.
            packs_dependencies_mapping (dict): all packs dependencies lookup mapping.
            build_number (str): circleCI build number.
            commit_hash (str): current commit hash.
            pack_was_modified (bool): Indicates whether the pack was modified or not.
            statistics_handler (StatisticsHandler): The marketplace statistics handler
            pack_names (set): List of all packs.
            format_dependencies_only (bool): Indicates whether the metadata formation is just for formatting the dependencies or not.
        Returns:
            bool: True is returned in case metadata file was parsed successfully, otherwise False.
            bool: True is returned in pack is missing dependencies.

        """
        task_status = False

        try:
<<<<<<< HEAD
            self.set_pack_dependencies(self.user_metadata, packs_dependencies_mapping)
=======
            self.set_pack_dependencies(packs_dependencies_mapping)
>>>>>>> 4f1648d4
            if 'displayedImages' not in self.user_metadata:
                self.user_metadata['displayedImages'] = packs_dependencies_mapping.get(
                    self._pack_name, {}).get('displayedImages', [])
                logging.info(f"Adding auto generated display images for {self._pack_name} pack")
            dependencies_data, is_missing_dependencies = \
<<<<<<< HEAD
                self._load_pack_dependencies(index_folder_path, self.user_metadata.get('dependencies', {}),
                                             self.user_metadata.get('displayedImages', []), pack_names)

            self._enhance_pack_attributes(
                self.user_metadata, index_folder_path, pack_was_modified, dependencies_data, statistics_handler,
                format_dependencies_only
            )
            formatted_metadata = self._parse_pack_metadata(self.user_metadata, build_number, commit_hash)
=======
                self._load_pack_dependencies(index_folder_path, pack_names)

            self._enhance_pack_attributes(
                index_folder_path, pack_was_modified, dependencies_data, statistics_handler,
                format_dependencies_only
            )
            formatted_metadata = self._parse_pack_metadata(build_number, commit_hash)
>>>>>>> 4f1648d4
            metadata_path = os.path.join(self._pack_path, Pack.METADATA)  # deployed metadata path after parsing
            json_write(metadata_path, formatted_metadata)  # writing back parsed metadata

            logging.success(f"Finished formatting {self._pack_name} packs's {Pack.METADATA} {metadata_path} file.")
            task_status = True

        except Exception as e:
            logging.exception(f"Failed in formatting {self._pack_name} pack metadata. Additional Info: {str(e)}")

        finally:
            return task_status, is_missing_dependencies

    @staticmethod
    def pack_created_in_time_delta(pack_name, time_delta: timedelta, index_folder_path: str) -> bool:
        """
        Checks if pack created before delta specified in the 'time_delta' argument and return boolean according
        to the result
        Args:
            pack_name: the pack name.
            time_delta: time_delta to check if pack was created before.
            index_folder_path: downloaded index folder directory path.

        Returns:
            True if pack was created before the time_delta from now, and False otherwise.
        """
        pack_creation_time_str = Pack._calculate_pack_creation_date(pack_name, index_folder_path)
        return datetime.utcnow() - datetime.strptime(pack_creation_time_str, Metadata.DATE_FORMAT) < time_delta

    def _get_pack_creation_date(self, index_folder_path):
        return self._calculate_pack_creation_date(self._pack_name, index_folder_path)

    @staticmethod
    def _calculate_pack_creation_date(pack_name, index_folder_path):
        """ Gets the pack created date.
        Args:
            index_folder_path (str): downloaded index folder directory path.
        Returns:
            datetime: Pack created date.
        """
        created_time = datetime.utcnow().strftime(Metadata.DATE_FORMAT)
        metadata = load_json(os.path.join(index_folder_path, pack_name, Pack.METADATA))

        if metadata:
            if metadata.get('created'):
                created_time = metadata.get('created')
            else:
                raise Exception(f'The metadata file of the {pack_name} pack does not contain "created" time')

        return created_time

    def _get_pack_update_date(self, index_folder_path, pack_was_modified):
        """ Gets the pack update date.
        Args:
            index_folder_path (str): downloaded index folder directory path.
            pack_was_modified (bool): whether the pack was modified or not.
        Returns:
            datetime: Pack update date.
        """
        latest_changelog_released_date = datetime.utcnow().strftime(Metadata.DATE_FORMAT)
        changelog = load_json(os.path.join(index_folder_path, self._pack_name, Pack.CHANGELOG_JSON))

        if changelog and not pack_was_modified:
            packs_latest_release_notes = max(LooseVersion(ver) for ver in changelog)
            latest_changelog_version = changelog.get(packs_latest_release_notes.vstring, {})
            latest_changelog_released_date = latest_changelog_version.get('released')

        return latest_changelog_released_date

    def set_pack_dependencies(self, packs_dependencies_mapping):
        pack_dependencies = packs_dependencies_mapping.get(self._pack_name, {}).get('dependencies', {})
        if 'dependencies' not in self.user_metadata:
            self._user_metadata['dependencies'] = {}

        # If it is a core pack, check that no new mandatory packs (that are not core packs) were added
        # They can be overridden in the user metadata to be not mandatory so we need to check there as well
        if self._pack_name in GCPConfig.CORE_PACKS_LIST:
            mandatory_dependencies = [k for k, v in pack_dependencies.items()
                                      if v.get('mandatory', False) is True
                                      and k not in GCPConfig.CORE_PACKS_LIST
                                      and k not in self.user_metadata['dependencies'].keys()]
            if mandatory_dependencies:
                raise Exception(f'New mandatory dependencies {mandatory_dependencies} were '
                                f'found in the core pack {self._pack_name}')

        pack_dependencies.update(self.user_metadata['dependencies'])
        self._user_metadata['dependencies'] = pack_dependencies

    def prepare_for_index_upload(self):
        """ Removes and leaves only necessary files in pack folder.

        Returns:
            bool: whether the operation succeeded.

        """
        task_status = False
        files_to_leave = [Pack.METADATA, Pack.CHANGELOG_JSON, Pack.README]

        try:
            for file_or_folder in os.listdir(self._pack_path):
                files_or_folder_path = os.path.join(self._pack_path, file_or_folder)

                if file_or_folder in files_to_leave:
                    continue

                if os.path.isdir(files_or_folder_path):
                    shutil.rmtree(files_or_folder_path)
                else:
                    os.remove(files_or_folder_path)

            task_status = True
        except Exception:
            logging.exception(f"Failed in preparing index for upload in {self._pack_name} pack.")
        finally:
            return task_status

    @staticmethod
    def _get_spitted_yml_image_data(root, target_folder_files):
        """ Retrieves pack integration image and integration display name and returns binding image data.

        Args:
            root (str): full path to the target folder to search integration image.
            target_folder_files (list): list of files inside the targeted folder.

        Returns:
            dict: path to integration image and display name of the integration.

        """
        image_data = {}

        for pack_file in target_folder_files:
            if pack_file.startswith('.'):
                continue
            elif pack_file.endswith('_image.png'):
                image_data['repo_image_path'] = os.path.join(root, pack_file)
            elif pack_file.endswith('.yml'):
                with open(os.path.join(root, pack_file), 'r') as integration_file:
                    integration_yml = yaml.safe_load(integration_file)
                    image_data['display_name'] = integration_yml.get('display', '')

        return image_data

    def _get_image_data_from_yml(self, pack_file_path):
        """ Creates temporary image file and retrieves integration display name.

        Args:
            pack_file_path (str): full path to the target yml_path integration yml to search integration image.

        Returns:
            dict: path to temporary integration image, display name of the integrations and the basename of
            the integration in content_pack.zip.

        """
        image_data = {}

        if pack_file_path.endswith('.yml'):
            with open(pack_file_path, 'r') as integration_file:
                integration_yml = yaml.safe_load(integration_file)

            image_data['display_name'] = integration_yml.get('display', '')
            # create temporary file of base64 decoded data
            integration_name = integration_yml.get('name', '')
            base64_image = integration_yml['image'].split(',')[1] if integration_yml.get('image') else None

            if not base64_image:
                logging.warning(f"{integration_name} integration image was not found in {self._pack_name} pack")
                return {}

            temp_image_name = f'{integration_name.replace(" ", "")}_image.png'
            temp_image_path = os.path.join(self._pack_path, temp_image_name)

            with open(temp_image_path, 'wb') as image_file:
                image_file.write(base64.b64decode(base64_image))

            self._remove_files_list.append(temp_image_name)  # add temporary file to tracking list
            image_data['image_path'] = temp_image_path
            image_data['integration_path_basename'] = os.path.basename(pack_file_path)

            logging.info(f"Created temporary integration {image_data['display_name']} image for {self._pack_name} pack")

        return image_data

    def _search_for_images(self, target_folder):
        """ Searches for png files in targeted folder.
        Args:
            target_folder (str): full path to directory to search.
        Returns:
            list: list of dictionaries that include image path and display name of integration, example:
            [{'image_path': image_path, 'display_name': integration_display_name},...]
        """
        target_folder_path = os.path.join(self._pack_path, target_folder)
        images_list = []

        if os.path.exists(target_folder_path):
            for pack_item in os.scandir(target_folder_path):
                image_data = self._get_image_data_from_yml(pack_item.path)

                if image_data and image_data not in images_list:
                    images_list.append(image_data)

        return images_list

    def check_if_exists_in_index(self, index_folder_path):
        """ Checks if pack is sub-folder of downloaded index.

        Args:
            index_folder_path (str): index folder full path.

        Returns:
            bool: whether the operation succeeded.
            bool: whether pack exists in index folder.

        """
        task_status, exists_in_index = False, False

        try:
            if not os.path.exists(index_folder_path):
                logging.error(f"{GCPConfig.INDEX_NAME} does not exists.")
                return task_status, exists_in_index

            exists_in_index = os.path.exists(os.path.join(index_folder_path, self._pack_name))
            task_status = True
        except Exception:
            logging.exception(f"Failed searching {self._pack_name} pack in {GCPConfig.INDEX_NAME}")
        finally:
            return task_status, exists_in_index

    @staticmethod
    def remove_contrib_suffix_from_name(display_name: str) -> str:
        """ Removes the contribution details suffix from the integration's display name
        Args:
            display_name (str): The integration display name.

        Returns:
            str: The display name without the contrib details suffix

        """
        contribution_suffixes = ('(Partner Contribution)', '(Developer Contribution)', '(Community Contribution)')
        for suffix in contribution_suffixes:
            index = display_name.find(suffix)
            if index != -1:
                display_name = display_name[:index].rstrip(' ')
                break
        return display_name

    @staticmethod
    def need_to_upload_integration_image(image_data: dict, integration_dirs: list, unified_integrations: list):
        """ Checks whether needs to upload the integration image or not.
        We upload in one of the two cases:
        1. The integration_path_basename is one of the integration dirs detected
        2. The integration_path_basename is one of the added/modified unified integrations

        Args:
            image_data (dict): path to temporary integration image, display name of the integrations and the basename of
            the integration in content_pack.zip.
            integration_dirs (list): The list of integrations to search in for images
            unified_integrations (list): The list of unified integrations to upload their image

        Returns:
            bool: True if we need to upload the image or not
        """
        integration_path_basename = image_data['integration_path_basename']
        return any([
            re.findall(BucketUploadFlow.INTEGRATION_DIR_REGEX, integration_path_basename)[0] in integration_dirs,
            integration_path_basename in unified_integrations
        ])

    def upload_integration_images(self, storage_bucket, diff_files_list=None, detect_changes=False):
        """ Uploads pack integrations images to gcs.

        The returned result of integration section are defined in issue #19786.

        Args:
            storage_bucket (google.cloud.storage.bucket.Bucket): google storage bucket where image will be uploaded.
            diff_files_list (list): The list of all modified/added files found in the diff
            detect_changes (bool): Whether to detect changes or upload all images in any case.

        Returns:
            bool: whether the operation succeeded.
            list: list of dictionaries with uploaded pack integration images.

        """
        task_status = True
        integration_images = []
        integration_dirs = []
        unified_integrations = []

        try:
            if detect_changes:
                # detect added/modified integration images
                for file in diff_files_list:
                    if self.is_integration_image(file.a_path):
                        # integration dir name will show up in the unified integration file path in content_packs.zip
                        integration_dirs.append(os.path.basename(os.path.dirname(file.a_path)))
                    elif self.is_unified_integration(file.a_path):
                        # if the file found in the diff is a unified integration we upload its image
                        unified_integrations.append(os.path.basename(file.a_path))

            pack_local_images = self._search_for_images(target_folder=PackFolders.INTEGRATIONS.value)

            if not pack_local_images:
                return True  # return empty list if no images were found

            pack_storage_root_path = os.path.join(GCPConfig.STORAGE_BASE_PATH, self._pack_name)

            for image_data in pack_local_images:
                image_path = image_data.get('image_path')
                if not image_path:
                    raise Exception(f"{self._pack_name} pack integration image was not found")

                image_name = os.path.basename(image_path)
                image_storage_path = os.path.join(pack_storage_root_path, image_name)
                pack_image_blob = storage_bucket.blob(image_storage_path)

                if not detect_changes or \
                        self.need_to_upload_integration_image(image_data, integration_dirs, unified_integrations):
                    # upload the image if needed
                    logging.info(f"Uploading image: {image_name} of integration: {image_data.get('display_name')} "
                                 f"from pack: {self._pack_name}")
                    with open(image_path, "rb") as image_file:
                        pack_image_blob.upload_from_file(image_file)
                    self._uploaded_integration_images.append(image_name)

                if GCPConfig.USE_GCS_RELATIVE_PATH:
                    image_gcs_path = urllib.parse.quote(
                        os.path.join(GCPConfig.IMAGES_BASE_PATH, self._pack_name, image_name))
                else:
                    image_gcs_path = pack_image_blob.public_url

                integration_name = image_data.get('display_name', '')

                if self.support_type != Metadata.XSOAR_SUPPORT:
                    integration_name = self.remove_contrib_suffix_from_name(integration_name)

                integration_images.append({
                    'name': integration_name,
                    'imagePath': image_gcs_path
                })

            if self._uploaded_integration_images:
                logging.info(f"Uploaded {len(self._uploaded_integration_images)} images for {self._pack_name} pack.")
        except Exception as e:
            task_status = False
            logging.exception(f"Failed to upload {self._pack_name} pack integration images. Additional Info: {str(e)}")
        finally:
            self._displayed_integration_images = integration_images
            return task_status

    def copy_integration_images(self, production_bucket, build_bucket, images_data):
        """ Copies all pack's integration images from the build bucket to the production bucket

        Args:
            production_bucket (google.cloud.storage.bucket.Bucket): The production bucket
            build_bucket (google.cloud.storage.bucket.Bucket): The build bucket
            images_data (dict): The images data structure from Prepare Content step

        Returns:
            bool: Whether the operation succeeded.

        """
        task_status = True
        num_copied_images = 0
        err_msg = f"Failed copying {self._pack_name} pack integrations images."
        pc_uploaded_integration_images = images_data.get(self._pack_name, {}).get(BucketUploadFlow.INTEGRATIONS, [])

        for image_name in pc_uploaded_integration_images:
            build_bucket_image_path = os.path.join(GCPConfig.BUILD_BASE_PATH, self._pack_name, image_name)
            build_bucket_image_blob = build_bucket.blob(build_bucket_image_path)

            if not build_bucket_image_blob.exists():
                logging.error(f"Found changed/added integration image {image_name} in content repo but "
                              f"{build_bucket_image_path} does not exist in build bucket")
                task_status = False
            else:
                logging.info(f"Copying {self._pack_name} pack integration image: {image_name}")
                try:
                    copied_blob = build_bucket.copy_blob(
                        blob=build_bucket_image_blob, destination_bucket=production_bucket,
                        new_name=os.path.join(GCPConfig.STORAGE_BASE_PATH, self._pack_name, image_name)
                    )
                    if not copied_blob.exists():
                        logging.error(f"Copy {self._pack_name} integration image: {build_bucket_image_blob.name} "
                                      f"blob to {copied_blob.name} blob failed.")
                        task_status = False
                    else:
                        num_copied_images += 1

                except Exception as e:
                    logging.exception(f"{err_msg}. Additional Info: {str(e)}")
                    return False

        if not task_status:
            logging.error(err_msg)
        else:
            if num_copied_images == 0:
                logging.info(f"No added/modified integration images were detected in {self._pack_name} pack.")
            else:
                logging.success(f"Copied {num_copied_images} images for {self._pack_name} pack.")

        return task_status

    def upload_author_image(self, storage_bucket, diff_files_list=None, detect_changes=False):
        """ Uploads pack author image to gcs.

        Searches for `Author_image.png` and uploads author image to gcs. In case no such image was found,
        default Base pack image path is used and it's gcp path is returned.

        Args:
            storage_bucket (google.cloud.storage.bucket.Bucket): gcs bucket where author image will be uploaded.
            diff_files_list (list): The list of all modified/added files found in the diff
            detect_changes (bool): Whether to detect changes or upload the author image in any case.

        Returns:
            bool: whether the operation succeeded.
            str: public gcp path of author image.

        """
        task_status = True
        author_image_storage_path = ""

        try:
            author_image_path = os.path.join(self._pack_path, Pack.AUTHOR_IMAGE_NAME)  # disable-secrets-detection

            if os.path.exists(author_image_path):
                image_to_upload_storage_path = os.path.join(GCPConfig.STORAGE_BASE_PATH, self._pack_name,
                                                            Pack.AUTHOR_IMAGE_NAME)  # disable-secrets-detection
                pack_author_image_blob = storage_bucket.blob(image_to_upload_storage_path)

                if not detect_changes or any(self.is_author_image(file.a_path) for file in diff_files_list):
                    # upload the image if needed
                    with open(author_image_path, "rb") as author_image_file:
                        pack_author_image_blob.upload_from_file(author_image_file)
                    self._uploaded_author_image = True
                    logging.success(f"Uploaded successfully {self._pack_name} pack author image")

                if GCPConfig.USE_GCS_RELATIVE_PATH:
                    author_image_storage_path = urllib.parse.quote(
                        os.path.join(GCPConfig.IMAGES_BASE_PATH, self._pack_name, Pack.AUTHOR_IMAGE_NAME))
                else:
                    author_image_storage_path = pack_author_image_blob.public_url

            elif self.support_type == Metadata.XSOAR_SUPPORT:  # use default Base pack image for xsoar supported packs
                author_image_storage_path = os.path.join(GCPConfig.IMAGES_BASE_PATH, GCPConfig.BASE_PACK,
                                                         Pack.AUTHOR_IMAGE_NAME)  # disable-secrets-detection

                if not GCPConfig.USE_GCS_RELATIVE_PATH:
                    # disable-secrets-detection-start
                    author_image_storage_path = os.path.join(GCPConfig.GCS_PUBLIC_URL, storage_bucket.name,
                                                             author_image_storage_path)
                    # disable-secrets-detection-end
                logging.info((f"Skipping uploading of {self._pack_name} pack author image "
                              f"and use default {GCPConfig.BASE_PACK} pack image"))
            else:
                logging.info(f"Skipping uploading of {self._pack_name} pack author image. "
                             f"The pack is defined as {self.support_type} support type")

        except Exception:
            logging.exception(f"Failed uploading {self._pack_name} pack author image.")
            task_status = False
            author_image_storage_path = ""
        finally:
            self._author_image = author_image_storage_path
            return task_status

    def copy_author_image(self, production_bucket, build_bucket, images_data):
        """ Copies pack's author image from the build bucket to the production bucket

        Searches for `Author_image.png`, In case no such image was found, default Base pack image path is used and
        it's gcp path is returned.

        Args:
            production_bucket (google.cloud.storage.bucket.Bucket): The production bucket
            build_bucket (google.cloud.storage.bucket.Bucket): The build bucket
            images_data (dict): The images data structure from Prepare Content step

        Returns:
            bool: Whether the operation succeeded.

        """
        if images_data.get(self._pack_name, {}).get(BucketUploadFlow.AUTHOR, False):

            build_author_image_path = os.path.join(GCPConfig.BUILD_BASE_PATH, self._pack_name, Pack.AUTHOR_IMAGE_NAME)
            build_author_image_blob = build_bucket.blob(build_author_image_path)

            if build_author_image_blob.exists():
                try:
                    copied_blob = build_bucket.copy_blob(
                        blob=build_author_image_blob, destination_bucket=production_bucket,
                        new_name=os.path.join(GCPConfig.STORAGE_BASE_PATH, self._pack_name, Pack.AUTHOR_IMAGE_NAME)
                    )
                    if not copied_blob.exists():
                        logging.error(f"Failed copying {self._pack_name} pack author image.")
                        return False
                    else:
                        logging.success(f"Copied successfully {self._pack_name} pack author image.")
                        return True

                except Exception as e:
                    logging.exception(f"Failed copying {Pack.AUTHOR_IMAGE_NAME} for {self._pack_name} pack. "
                                      f"Additional Info: {str(e)}")
                    return False

            else:
                logging.error(f"Found changed/added author image in content repo for {self._pack_name} pack but "
                              f"image does not exist in build bucket in path {build_author_image_path}.")
                return False

        else:
            logging.info(f"No added/modified author image was detected in {self._pack_name} pack.")
            return True

    def cleanup(self):
        """ Finalization action, removes extracted pack folder.

        """
        if os.path.exists(self._pack_path):
            shutil.rmtree(self._pack_path)
            logging.info(f"Cleanup {self._pack_name} pack from: {self._pack_path}")

    def is_changelog_exists(self):
        """ Indicates whether the local changelog of a given pack exists or not

        Returns:
            bool: The answer

        """
        return os.path.isfile(os.path.join(self._pack_path, Pack.CHANGELOG_JSON))

    def is_failed_to_upload(self, failed_packs_dict):
        """
        Checks if the pack was failed to upload in Prepare Content step in Create Instances job
        Args:
            failed_packs_dict (dict): The failed packs file

        Returns:
            bool: Whether the operation succeeded.
            str: The pack's failing status

        """
        if self._pack_name in failed_packs_dict:
            return True, failed_packs_dict[self._pack_name].get('status')
        else:
            return False, str()

    def is_integration_image(self, file_path: str):
        """ Indicates whether a file_path is an integration image or not
        Args:
            file_path (str): The file path
        Returns:
            bool: True if the file is an integration image or False otherwise
        """
        return all([
            file_path.startswith(os.path.join(PACKS_FOLDER, self._pack_name)),
            file_path.endswith('.png'),
            'image' in os.path.basename(file_path.lower()),
            os.path.basename(file_path) != Pack.AUTHOR_IMAGE_NAME
        ])

    def is_author_image(self, file_path: str):
        """ Indicates whether a file_path is an author image or not
        Args:
            file_path (str): The file path
        Returns:
            bool: True if the file is an author image or False otherwise
        """
        return file_path == os.path.join(PACKS_FOLDER, self._pack_name, Pack.AUTHOR_IMAGE_NAME)

    def is_unified_integration(self, file_path: str):
        """ Indicates whether a file_path is a unified integration yml file or not
        Args:
            file_path (str): The file path
        Returns:
            bool: True if the file is a unified integration or False otherwise
        """
        return all([
            file_path.startswith(os.path.join(PACKS_FOLDER, self._pack_name, PackFolders.INTEGRATIONS.value)),
            os.path.basename(os.path.dirname(file_path)) == PackFolders.INTEGRATIONS.value,
            os.path.basename(file_path).startswith('integration'),
            os.path.basename(file_path).endswith('.yml')
        ])


# HELPER FUNCTIONS


def get_upload_data(packs_results_file_path: str, stage: str) -> Tuple[dict, dict, dict, dict]:
    """ Loads the packs_results.json file to get the successful and failed packs together with uploaded images dicts

    Args:
        packs_results_file_path (str): The path to the file
        stage (str): can be BucketUploadFlow.PREPARE_CONTENT_FOR_TESTING or
        BucketUploadFlow.UPLOAD_PACKS_TO_MARKETPLACE_STORAGE

    Returns:
        dict: The successful packs dict
        dict: The failed packs dict
        dict : The successful private packs dict
        dict: The images data dict

    """
    if os.path.exists(packs_results_file_path):
        packs_results_file = load_json(packs_results_file_path)
        stage = packs_results_file.get(stage, {})
        successful_packs_dict = stage.get(BucketUploadFlow.SUCCESSFUL_PACKS, {})
        failed_packs_dict = stage.get(BucketUploadFlow.FAILED_PACKS, {})
        successful_private_packs_dict = stage.get(BucketUploadFlow.SUCCESSFUL_PRIVATE_PACKS, {})
        images_data_dict = stage.get(BucketUploadFlow.IMAGES, {})
        return successful_packs_dict, failed_packs_dict, successful_private_packs_dict, images_data_dict
    return {}, {}, {}, {}


def store_successful_and_failed_packs_in_ci_artifacts(packs_results_file_path: str, stage: str, successful_packs: list,
                                                      failed_packs: list, updated_private_packs: list,
                                                      images_data: dict = None):
    """ Write the successful and failed packs to the correct section in the packs_results.json file

    Args:
        packs_results_file_path (str): The path to the pack_results.json file
        stage (str): can be BucketUploadFlow.PREPARE_CONTENT_FOR_TESTING or
        BucketUploadFlow.UPLOAD_PACKS_TO_MARKETPLACE_STORAGE
        successful_packs (list): The list of all successful packs
        failed_packs (list): The list of all failed packs
        updated_private_packs (list) : The list of all private packs that were updated
        images_data (dict): A dict containing all images that were uploaded for each pack

    """
    packs_results = load_json(packs_results_file_path)
    packs_results[stage] = dict()

    if failed_packs:
        failed_packs_dict = {
            BucketUploadFlow.FAILED_PACKS: {
                pack.name: {
                    BucketUploadFlow.STATUS: pack.status,
                    BucketUploadFlow.AGGREGATED: pack.aggregation_str if pack.aggregated and pack.aggregation_str
                    else "False"
                } for pack in failed_packs
            }
        }
        packs_results[stage].update(failed_packs_dict)
        logging.debug(f"Failed packs {failed_packs_dict}")

    if successful_packs:
        successful_packs_dict = {
            BucketUploadFlow.SUCCESSFUL_PACKS: {
                pack.name: {
                    BucketUploadFlow.STATUS: pack.status,
                    BucketUploadFlow.AGGREGATED: pack.aggregation_str if pack.aggregated and pack.aggregation_str
                    else "False",
                    BucketUploadFlow.LATEST_VERSION: pack.latest_version
                } for pack in successful_packs
            }
        }
        packs_results[stage].update(successful_packs_dict)
        logging.debug(f"Successful packs {successful_packs_dict}")

    if updated_private_packs:
        successful_private_packs_dict = {
            BucketUploadFlow.SUCCESSFUL_PRIVATE_PACKS: {pack_name: {} for pack_name in updated_private_packs}
        }
        packs_results[stage].update(successful_private_packs_dict)
        logging.debug(f"Successful private packs {successful_private_packs_dict}")

    if images_data:
        packs_results[stage].update({BucketUploadFlow.IMAGES: images_data})
        logging.debug(f"Images data {images_data}")

    if packs_results:
        json_write(packs_results_file_path, packs_results)


def load_json(file_path: str) -> dict:
    """ Reads and loads json file.

    Args:
        file_path (str): full path to json file.

    Returns:
        dict: loaded json file.

    """
    try:
        if file_path and os.path.exists(file_path):
            with open(file_path, 'r') as json_file:
                result = json.load(json_file)
        else:
            result = {}
        return result
    except json.decoder.JSONDecodeError:
        return {}


def json_write(file_path: str, data: Union[list, dict]):
    """ Writes given data to a json file

    Args:
        file_path: The file path
        data: The data to write

    """
    with open(file_path, "w") as f:
        f.write(json.dumps(data, indent=4))


def init_storage_client(service_account=None):
    """Initialize google cloud storage client.

    In case of local dev usage the client will be initialized with user default credentials.
    Otherwise, client will be initialized from service account json that is stored in CirlceCI.

    Args:
        service_account (str): full path to service account json.

    Return:
        storage.Client: initialized google cloud storage client.
    """
    if service_account:
        storage_client = storage.Client.from_service_account_json(service_account)
        logging.info("Created gcp service account")

        return storage_client
    else:
        # in case of local dev use, ignored the warning of non use of service account.
        warnings.filterwarnings("ignore", message=google.auth._default._CLOUD_SDK_CREDENTIALS_WARNING)
        credentials, project = google.auth.default()
        storage_client = storage.Client(credentials=credentials, project=project)
        logging.info("Created gcp private account")

        return storage_client


def input_to_list(input_data, capitalize_input=False):
    """ Helper function for handling input list or str from the user.

    Args:
        input_data (list or str): input from the user to handle.
        capitalize_input (boo): whether to capitalize the input list data or not.

    Returns:
        list: returns the original list or list that was split by comma.

    """
    input_data = input_data if input_data else []
    input_data = input_data if isinstance(input_data, list) else [s for s in input_data.split(',') if s]

    if capitalize_input:
        return [" ".join([w.title() if w.islower() else w for w in i.split()]) for i in input_data]
    else:
        return input_data


def get_valid_bool(bool_input):
    """ Converts and returns valid bool.

    Returns:
        bool: converted bool input.
    """
    return bool(strtobool(bool_input)) if isinstance(bool_input, str) else bool_input


def convert_price(pack_id, price_value_input=None):
    """ Converts to integer value price input. In case no price input provided, return zero as price.

    Args:
        pack_id (str): pack unique identifier.
        price_value_input (str): price string to convert.

    Returns:
        int: converted to int pack price.
    """

    try:
        if not price_value_input:
            return 0  # in case no price was supported, return 0
        else:
            return int(price_value_input)  # otherwise convert to int and return result
    except Exception:
        logging.exception(f"{pack_id} pack price is not valid. The price was set to 0.")
        return 0


def get_updated_server_version(current_string_version, compared_content_item, pack_name):
    """ Compares two semantic server versions and returns the higher version between them.

    Args:
         current_string_version (str): current string version.
         compared_content_item (dict): compared content item entity.
         pack_name (str): the pack name (id).

    Returns:
        str: latest version between compared versions.
    """
    lower_version_result = current_string_version

    try:
        compared_string_version = compared_content_item.get('fromversion') or compared_content_item.get(
            'fromVersion') or "99.99.99"
        current_version, compared_version = LooseVersion(current_string_version), LooseVersion(compared_string_version)

        if current_version > compared_version:
            lower_version_result = compared_string_version
    except Exception:
        content_item_name = compared_content_item.get('name') or compared_content_item.get(
            'display') or compared_content_item.get('id') or compared_content_item.get('details', '')
        logging.exception(f"{pack_name} failed in version comparison of content item {content_item_name}.")
    finally:
        return lower_version_result


def get_content_git_client(content_repo_path: str):
    """ Initializes content repo client.

    Args:
        content_repo_path (str): content repo full path

    Returns:
        git.repo.base.Repo: content repo object.

    """
    return git.Repo(content_repo_path)


def get_recent_commits_data(content_repo: Any, index_folder_path: str, is_bucket_upload_flow: bool,
                            is_private_build: bool = False, circle_branch: str = "master"):
    """ Returns recent commits hashes (of head and remote master)

    Args:
        content_repo (git.repo.base.Repo): content repo object.
        index_folder_path (str): the path to the local index folder
        is_bucket_upload_flow (bool): indicates whether its a run of bucket upload flow or regular build
        is_private_build (bool): indicates whether its a run of private build or not
        circle_branch (str): CircleCi branch of current build

    Returns:
        str: last commit hash of head.
        str: previous commit depending on the flow the script is running
    """
    return content_repo.head.commit.hexsha, get_previous_commit(content_repo, index_folder_path, is_bucket_upload_flow,
                                                                is_private_build, circle_branch)


def get_previous_commit(content_repo, index_folder_path, is_bucket_upload_flow, is_private_build, circle_branch):
    """ If running in bucket upload workflow we want to get the commit in the index which is the index
    We've last uploaded to production bucket. Otherwise, we are in a commit workflow and the diff should be from the
    head of origin/master

    Args:
        content_repo (git.repo.base.Repo): content repo object.
        index_folder_path (str): the path to the local index folder
        is_bucket_upload_flow (bool): indicates whether its a run of bucket upload flow or regular build
        is_private_build (bool): indicates whether its a run of private build or not
        circle_branch (str): CircleCi branch of current build

    Returns:
        str: previous commit depending on the flow the script is running

    """
    if is_bucket_upload_flow:
        return get_last_upload_commit_hash(content_repo, index_folder_path)
    elif is_private_build:
        previous_master_head_commit = content_repo.commit('origin/master~1').hexsha
        logging.info(f"Using origin/master HEAD~1 commit hash {previous_master_head_commit} to diff with.")
        return previous_master_head_commit
    else:
        if circle_branch == 'master':
            head_str = "HEAD~1"
            # if circle branch is master than current commit is origin/master HEAD, so we need to diff with HEAD~1
            previous_master_head_commit = content_repo.commit('origin/master~1').hexsha
        else:
            head_str = "HEAD"
            # else we are on a regular branch and the diff should be done with origin/master HEAD
            previous_master_head_commit = content_repo.commit('origin/master').hexsha
        logging.info(f"Using origin/master {head_str} commit hash {previous_master_head_commit} to diff with.")
        return previous_master_head_commit


def get_last_upload_commit_hash(content_repo, index_folder_path):
    """
    Returns the last origin/master commit hash that was uploaded to the bucket
    Args:
        content_repo (git.repo.base.Repo): content repo object.
        index_folder_path: The path to the index folder

    Returns:
        The commit hash
    """

    inner_index_json_path = os.path.join(index_folder_path, f'{GCPConfig.INDEX_NAME}.json')
    if not os.path.exists(inner_index_json_path):
        logging.critical(f"{GCPConfig.INDEX_NAME}.json not found in {GCPConfig.INDEX_NAME} folder")
        sys.exit(1)
    else:
        inner_index_json_file = load_json(inner_index_json_path)
        if 'commit' in inner_index_json_file:
            last_upload_commit_hash = inner_index_json_file['commit']
            logging.info(f"Retrieved the last commit that was uploaded to production: {last_upload_commit_hash}")
        else:
            logging.critical(f"No commit field in {GCPConfig.INDEX_NAME}.json, content: {str(inner_index_json_file)}")
            sys.exit(1)

    try:
        last_upload_commit = content_repo.commit(last_upload_commit_hash).hexsha
        logging.info(f"Using commit hash {last_upload_commit} from index.json to diff with.")
        return last_upload_commit
    except Exception as e:
        logging.critical(f'Commit {last_upload_commit_hash} in {GCPConfig.INDEX_NAME}.json does not exist in content '
                         f'repo. Additional info:\n {e}')
        sys.exit(1)


def is_ignored_pack_file(modified_file_path_parts):
    """ Indicates whether a pack file needs to be ignored or not.

    Args:
        modified_file_path_parts: The modified file parts, e.g. if file path is "a/b/c" then the
         parts list is ["a", "b", "c"]

    Returns:
        (bool): True if the file should be ignored, False otherwise

    """
    for file_suffix in PackIgnored.ROOT_FILES:
        if file_suffix in modified_file_path_parts:
            return True

    for pack_folder, file_suffixes in PackIgnored.NESTED_FILES.items():
        if pack_folder in modified_file_path_parts:
            if not file_suffixes:  # Ignore all pack folder files
                return True

            for file_suffix in file_suffixes:
                if file_suffix in modified_file_path_parts[-1]:
                    return True

    for pack_folder in PackIgnored.NESTED_DIRS:
        if pack_folder in modified_file_path_parts:
            pack_folder_path = os.sep.join(modified_file_path_parts[:modified_file_path_parts.index(pack_folder) + 1])
            file_path = os.sep.join(modified_file_path_parts)
            for folder_path in [f for f in glob.glob(os.path.join(pack_folder_path, '*/*')) if os.path.isdir(f)]:
                # Checking for all 2nd level directories. e.g. test_data directory
                if file_path.startswith(folder_path):
                    return True

    return False


def is_the_only_rn_in_block(release_notes_dir: str, version: str, changelog: dict):
    """
    Check if the given version is a key of an aggregated changelog block, as in its value in the changelog
    doesn't contains other release notes that have been aggregated in previous uploads.

    If that is the case, the adjacent previous release note in the changelog will be equal to the one in the
    release notes directory, and false otherwise (meaning there are versions in the release notes directory that are
    missing in the changelog, therefore they have been aggregated) and this function asserts that.

    Note: The comparison is done against the release notes directory to avoid cases where there are missing versions in
    the changelog due to inconsistent versions numbering, such as major version bumps. (For example, if the versions
    1.2.7 and 1.3.0 are two consecutive keys in the changelog, we need to determine if 1.3.0 has aggregated the versions
    1.2.8-1.3.0, OR 1.3.0 is the consecutive version right after 1.2.7 but is a major bump. in order to check that, we
    check it against the files in the release notes directory.)


    Args:
        release_notes_dir: the path to the release notes dir.
        version (str): the wanted version.
        changelog (dict): the changelog from the production bucket.

    Returns:
        True if this version's value in the changelog is not an aggregated release notes block. False otherwise.
    """
    if not changelog.get(version):
        return False
    all_rn_versions = []
    lowest_version = [LooseVersion('1.0.0')]
    for filename in os.listdir(release_notes_dir):
        current_version = release_notes_file_to_version(filename)
        all_rn_versions.append(LooseVersion(current_version))
    lower_versions_all_versions = [item for item in all_rn_versions if item < version] + lowest_version
    lower_versions_in_changelog = [LooseVersion(item) for item in changelog.keys() if
                                   LooseVersion(item) < version] + lowest_version
    return max(lower_versions_all_versions) == max(lower_versions_in_changelog)


def release_notes_file_to_version(rn_file_name):
    return rn_file_name.replace('.md', '').replace('_', '.')<|MERGE_RESOLUTION|>--- conflicted
+++ resolved
@@ -610,22 +610,11 @@
 
         return pack_metadata
 
-<<<<<<< HEAD
-    def _load_pack_dependencies(self, index_folder_path, first_level_dependencies, all_level_displayed_dependencies,
-                                pack_names):
-        """ Loads dependencies metadata and returns mapping of pack id and it's loaded data.
-        Args:
-            index_folder_path (str): full path to download index folder.
-            first_level_dependencies (dict): user defined dependencies.
-            all_level_displayed_dependencies (list): all level pack's images to display.
-            pack_names (list): List of all packs.
-=======
     def _load_pack_dependencies(self, index_folder_path, pack_names):
         """ Loads dependencies metadata and returns mapping of pack id and it's loaded data.
         Args:
             index_folder_path (str): full path to download index folder.
             pack_names (set): List of all packs.
->>>>>>> 4f1648d4
 
         Returns:
             dict: pack id as key and loaded metadata of packs as value.
@@ -660,8 +649,6 @@
                 logging.warning(f"{self._pack_name} pack dependency with id {dependency_pack_id} was not found")
 
         return dependencies_data_result, self._is_missing_dependencies
-<<<<<<< HEAD
-=======
 
     def _get_updated_changelog_entry(self, changelog: dict, version: str, release_notes: str = None,
                                      version_display_name: str = None, build_number_with_prefix: str = None,
@@ -689,7 +676,6 @@
         changelog_entry[Changelog.RELEASED] = released_time if released_time else changelog_entry[Changelog.RELEASED]
 
         return changelog_entry
->>>>>>> 4f1648d4
 
     def _create_changelog_entry(self, release_notes, version_display_name, build_number, pack_was_modified=False,
                                 new_version=True, initial_release=False):
@@ -1689,11 +1675,7 @@
 
         return tags
 
-<<<<<<< HEAD
-    def _enhance_pack_attributes(self, user_metadata, index_folder_path, pack_was_modified,
-=======
     def _enhance_pack_attributes(self, index_folder_path, pack_was_modified,
->>>>>>> 4f1648d4
                                  dependencies_data, statistics_handler=None, format_dependencies_only=False):
         """ Enhances the pack object with attributes for the metadata file
 
@@ -1711,36 +1693,6 @@
         pack_dependencies_by_download_count = displayed_dependencies
         if not format_dependencies_only:
             # ===== Pack Regular Attributes =====
-<<<<<<< HEAD
-            self._support_type = user_metadata.get('support', Metadata.XSOAR_SUPPORT)
-            self._support_details = self._create_support_section(
-                support_type=self._support_type, support_url=user_metadata.get('url'),
-                support_email=user_metadata.get('email')
-            )
-            self._author = self._get_author(support_type=self._support_type, author=user_metadata.get('author', ''))
-            self._certification = self._get_certification(
-                support_type=self._support_type, certification=user_metadata.get('certification')
-            )
-            self._legacy = user_metadata.get('legacy', True)
-            self._create_date = self._get_pack_creation_date(index_folder_path)
-            self._update_date = self._get_pack_update_date(index_folder_path, pack_was_modified)
-            self._use_cases = input_to_list(input_data=user_metadata.get('useCases'), capitalize_input=True)
-            self._categories = input_to_list(input_data=user_metadata.get('categories'), capitalize_input=True)
-            self._keywords = input_to_list(user_metadata.get('keywords'))
-        self._dependencies = self._parse_pack_dependencies(user_metadata.get('dependencies', {}), dependencies_data)
-
-        # ===== Pack Private Attributes =====
-        if not format_dependencies_only:
-            self._is_private_pack = 'partnerId' in user_metadata
-            self._is_premium = self._is_private_pack
-            self._preview_only = get_valid_bool(user_metadata.get('previewOnly', False))
-            self._price = convert_price(pack_id=self._pack_name, price_value_input=user_metadata.get('price'))
-            if self._is_private_pack:
-                self._vendor_id = user_metadata.get('vendorId', "")
-                self._partner_id = user_metadata.get('partnerId', "")
-                self._partner_name = user_metadata.get('partnerName', "")
-                self._content_commit_hash = user_metadata.get('contentCommitHash', "")
-=======
             self._support_type = self.user_metadata.get('support', Metadata.XSOAR_SUPPORT)
             self._support_details = self._create_support_section(
                 support_type=self._support_type, support_url=self.user_metadata.get('url'),
@@ -1769,43 +1721,23 @@
                 self._partner_id = self.user_metadata.get('partnerId', "")
                 self._partner_name = self.user_metadata.get('partnerName', "")
                 self._content_commit_hash = self.user_metadata.get('contentCommitHash', "")
->>>>>>> 4f1648d4
                 # Currently all content packs are legacy.
                 # Since premium packs cannot be legacy, we directly set this attribute to false.
                 self._legacy = False
 
-<<<<<<< HEAD
-            # ===== Pack Statistics Attributes =====
-            if not self._is_private_pack and statistics_handler:  # Public Content case
-                self._pack_statistics_handler = mp_statistics.PackStatisticsHandler(
-                    self._pack_name, statistics_handler.packs_statistics_df, statistics_handler.packs_download_count_desc,
-                    displayed_dependencies
-                )
-                self._downloads_count = self._pack_statistics_handler.download_count
-                trending_packs = statistics_handler.trending_packs
-                pack_dependencies_by_download_count = self._pack_statistics_handler.displayed_dependencies_sorted
-
-            self._tags = self._collect_pack_tags(user_metadata, landing_page_sections, trending_packs)
-            self._search_rank = mp_statistics.PackStatisticsHandler.calculate_search_rank(
-                tags=self._tags, certification=self._certification, content_items=self._content_items
-=======
         # ===== Pack Statistics Attributes =====
         if not self._is_private_pack and statistics_handler:  # Public Content case
             self._pack_statistics_handler = mp_statistics.PackStatisticsHandler(
                 self._pack_name, statistics_handler.packs_statistics_df, statistics_handler.packs_download_count_desc,
                 displayed_dependencies
->>>>>>> 4f1648d4
             )
-
-        if not self._is_private_pack and statistics_handler and format_dependencies_only:  # Public Content case and reformat for dependencies
+            self._downloads_count = self._pack_statistics_handler.download_count
+            trending_packs = statistics_handler.trending_packs
             pack_dependencies_by_download_count = self._pack_statistics_handler.displayed_dependencies_sorted
-<<<<<<< HEAD
-=======
         self._tags = self._collect_pack_tags(self.user_metadata, landing_page_sections, trending_packs)
         self._search_rank = mp_statistics.PackStatisticsHandler.calculate_search_rank(
             tags=self._tags, certification=self._certification, content_items=self._content_items
         )
->>>>>>> 4f1648d4
 
         self._related_integration_images = self._get_all_pack_images(
             self._displayed_integration_images, displayed_dependencies, dependencies_data,
@@ -1834,26 +1766,12 @@
         task_status = False
 
         try:
-<<<<<<< HEAD
-            self.set_pack_dependencies(self.user_metadata, packs_dependencies_mapping)
-=======
             self.set_pack_dependencies(packs_dependencies_mapping)
->>>>>>> 4f1648d4
             if 'displayedImages' not in self.user_metadata:
                 self.user_metadata['displayedImages'] = packs_dependencies_mapping.get(
                     self._pack_name, {}).get('displayedImages', [])
                 logging.info(f"Adding auto generated display images for {self._pack_name} pack")
             dependencies_data, is_missing_dependencies = \
-<<<<<<< HEAD
-                self._load_pack_dependencies(index_folder_path, self.user_metadata.get('dependencies', {}),
-                                             self.user_metadata.get('displayedImages', []), pack_names)
-
-            self._enhance_pack_attributes(
-                self.user_metadata, index_folder_path, pack_was_modified, dependencies_data, statistics_handler,
-                format_dependencies_only
-            )
-            formatted_metadata = self._parse_pack_metadata(self.user_metadata, build_number, commit_hash)
-=======
                 self._load_pack_dependencies(index_folder_path, pack_names)
 
             self._enhance_pack_attributes(
@@ -1861,7 +1779,6 @@
                 format_dependencies_only
             )
             formatted_metadata = self._parse_pack_metadata(build_number, commit_hash)
->>>>>>> 4f1648d4
             metadata_path = os.path.join(self._pack_path, Pack.METADATA)  # deployed metadata path after parsing
             json_write(metadata_path, formatted_metadata)  # writing back parsed metadata
 
