--- conflicted
+++ resolved
@@ -1,3 +1,4 @@
+
 {
     "testTimeout": 160,
     "testInterval": 20,
@@ -3542,10 +3543,6 @@
             "timeout": 2400
         },
         {
-<<<<<<< HEAD
-            "integrations": "CustomIndicatorDemo",
-            "playbookID": "playbook-CustomIndicatorDemo-test"
-=======
             "playbookID": "SolarWinds-Test",
             "fromversion": "5.5.0",
             "integrations": [
@@ -4512,7 +4509,10 @@
             "integrations": [
                 "TOPdesk"
             ]
->>>>>>> f5c82feb
+        },
+        {
+            "integrations": "CustomIndicatorDemo",
+            "playbookID": "playbook-CustomIndicatorDemo-test"
         }
     ],
     "skipped_tests": {
