{
    "testTimeout": 160,
    "testInterval": 20,
    "tests": [
        {
            "playbookID": "Base64Decode - Test"
        },
        {
            "playbookID": "SupportMultithreading - Test",
            "is_mockable": false
        },
        {
            "fromversion": "5.0.0",
            "integrations": [
                "WildFire-v2"
            ],
            "playbookID": "Detonate File - WildFire - Test"
        },
        {
            "integrations": "Microsoft Teams Management",
            "playbookID": "Microsoft Teams Management - Test",
            "is_mockable": false,
            "timeout": 700
        },
        {
            "playbookID": "SetIfEmpty - non-ascii chars - Test"
        },
        {
            "integrations": "Tripwire",
            "playbookID": "TestplaybookTripwire",
            "fromversion": "5.0.0"
        },
        {
            "playbookID": "Generic Polling Test",
            "timeout": 250
        },
        {
            "integrations": "Cisco Umbrella Enforcement",
            "playbookID": "Cisco Umbrella Enforcement-Test",
            "fromversion": "5.0.0"
        },
        {
            "integrations": "GSuiteAdmin",
            "playbookID": "GSuiteAdmin-Test",
            "fromversion": "5.0.0"
        },
        {
            "integrations": "AzureWAF",
            "instance_names": "azure_waf_prod",
            "playbookID": "Azure WAF - Test",
            "fromversion": "5.0.0"
        },
        {
            "integrations": "Azure Active Directory Identity Protection",
            "playbookID": "AzureADTest",
            "fromversion": "6.0.0"
        },
        {
            "integrations": "GoogleCalendar",
            "playbookID": "GoogleCalendar-Test",
            "fromversion": "5.0.0"
        },
        {
            "integrations": "GoogleDrive",
            "playbookID": "GoogleDrive-Test",
            "fromversion": "5.0.0"
        },
        {
            "integrations": "FireEye Central Management",
            "playbookID": "FireEye Central Management - Test",
            "fromversion": "5.5.0",
            "timeout": 500
        },
        {
            "integrations": "FireEyeNX",
            "playbookID": "FireEyeNX-Test"
        },
        {
            "integrations": "EmailRepIO",
            "playbookID": "TestEmailRepIOPlaybook",
            "fromversion": "5.0.0"
        },
        {
            "integrations": "XsoarPowershellTesting",
            "playbookID": "XsoarPowershellTesting-Test"
        },
        {
            "integrations": "Palo Alto Networks Threat Vault",
            "playbookID": "PANW Threat Vault - Signature Search - Test",
            "fromversion": "5.0.0"
        },
        {
            "integrations": "Microsoft Endpoint Configuration Manager",
            "playbookID": "Microsoft ECM - Test",
            "fromversion": "5.5.0",
            "timeout": 400
        },
        {
            "integrations": "CrowdStrike Falcon Intel v2",
            "playbookID": "CrowdStrike Falcon Intel v2 - Test",
            "fromversion": "5.0.0"
        },
        {
            "integrations": "SecurityAndCompliance",
            "playbookID": "O365-SecurityAndCompliance-Test",
            "fromversion": "5.5.0",
            "memory_threshold": 300,
            "timeout": 1000
        },
        {
            "integrations": "SecurityAndCompliance",
            "playbookID": "O365-SecurityAndCompliance-ContextResults-Test",
            "fromversion": "5.5.0",
            "memory_threshold": 250,
            "timeout": 1000
        },
        {
            "integrations": "EwsExtension",
            "playbookID": "O365 - EWS - Extension - Test",
            "fromversion": "6.0.0",
            "toversion": "6.0.9",
            "timeout": 500
        },
        {
            "integrations": "Majestic Million",
            "playbookID": "Majestic Million Test Playbook",
            "fromversion": "5.5.0",
            "memory_threshold": 300,
            "timeout": 500
        },
        {
            "integrations": "Anomali Enterprise",
            "playbookID": "Anomali Match Forensic Search - Test",
            "fromversion": "5.0.0"
        },
        {
            "integrations": [
                "Mail Listener v2",
                "Mail Sender (New)"
            ],
            "playbookID": "Mail-Listener Test Playbook",
            "fromversion": "5.0.0",
            "instance_names": [
                "Mail_Sender_(New)_STARTTLS"
            ]
        },
        {
            "integrations": "GraphQL",
            "fromversion": "5.0.0",
            "instance_names": "fetch_schema",
            "playbookID": "GraphQL - Test"
        },
        {
            "integrations": "GraphQL",
            "fromversion": "5.0.0",
            "instance_names": "no_fetch_schema",
            "playbookID": "GraphQL - Test"
        },
        {
            "integrations": "Azure Network Security Groups",
            "fromversion": "5.0.0",
            "instance_names": "azure_nsg_prod",
            "playbookID": "Azure NSG - Test"
        },
        {
            "integrations": "OpenCTI Feed",
            "playbookID": "OpenCTI Feed Test",
            "fromversion": "5.5.0"
        },
        {
            "integrations": "AWS - Security Hub",
            "playbookID": "AWS-securityhub Test",
            "timeout": 800
        },
        {
            "integrations": "Microsoft Advanced Threat Analytics",
            "playbookID": "Microsoft Advanced Threat Analytics - Test",
            "fromversion": "5.0.0",
            "is_mockable": false
        },
        {
            "integrations": "Zimperium",
            "playbookID": "Zimperium_Test",
            "fromversion": "5.0.0"
        },
        {
            "integrations": "ServiceDeskPlus",
            "playbookID": "Service Desk Plus Test",
            "instance_names": "sdp_instance_1",
            "fromversion": "5.0.0",
            "toversion": "5.9.9",
            "is_mockable": false
        },
        {
            "integrations": "ServiceDeskPlus",
            "playbookID": "Service Desk Plus - Generic Polling Test",
            "instance_names": "sdp_instance_1",
            "fromversion": "5.0.0",
            "toversion": "5.9.9"
        },
        {
            "integrations": "ServiceDeskPlus",
            "playbookID": "Service Desk Plus Test",
            "instance_names": "sdp_instance_2",
            "fromversion": "6.0.0",
            "is_mockable": false
        },
        {
            "integrations": "ServiceDeskPlus",
            "playbookID": "Service Desk Plus - Generic Polling Test",
            "instance_names": "sdp_instance_2",
            "fromversion": "6.0.0"
        },
        {
            "integrations": "ThreatConnect Feed",
            "playbookID": "FeedThreatConnect-Test",
            "fromversion": "5.5.0"
        },
        {
            "integrations": "MITRE ATT&CK",
            "playbookID": "Mitre Attack List 10 Indicators Feed Test",
            "fromversion": "5.5.0"
        },
        {
            "integrations": "URLhaus",
            "playbookID": "Test_URLhaus",
            "timeout": 1000
        },
        {
            "integrations": "Microsoft Intune Feed",
            "playbookID": "FeedMicrosoftIntune_Test",
            "fromversion": "5.5.0"
        },
        {
            "integrations": "Tanium Threat Response",
            "playbookID": "Tanium Threat Response Test"
        },
        {
            "integrations": [
                "Syslog Sender",
                "syslog"
            ],
            "playbookID": "Test Syslog",
            "fromversion": "5.5.0",
            "timeout": 600
        },
        {
            "integrations": "APIVoid",
            "playbookID": "APIVoid Test"
        },
        {
            "integrations": "CloudConvert",
            "playbookID": "CloudConvert-test",
            "fromversion": "5.0.0",
            "timeout": 3000
        },
        {
            "integrations": "Cisco Firepower",
            "playbookID": "Cisco Firepower - Test",
            "timeout": 1000,
            "fromversion": "5.0.0"
        },
        {
            "integrations": "IllusiveNetworks",
            "playbookID": "IllusiveNetworks-Test",
            "fromversion": "5.0.0",
            "timeout": 500
        },
        {
            "integrations": "JSON Feed",
            "playbookID": "JSON_Feed_Test",
            "fromversion": "5.5.0",
            "instance_names": "JSON Feed no_auto_detect"
        },
        {
            "integrations": "JSON Feed",
            "playbookID": "JSON_Feed_Test",
            "fromversion": "5.5.0",
            "instance_names": "JSON Feed_auto_detect"
        },
        {
            "integrations": "JSON Feed",
            "playbookID": "JSON_Feed_Test",
            "fromversion": "5.5.0",
            "instance_names": "JSON Feed_post"
        },
        {
            "integrations": "Google Cloud Functions",
            "playbookID": "test playbook - Google Cloud Functions",
            "fromversion": "5.0.0"
        },
        {
            "integrations": "Plain Text Feed",
            "playbookID": "PlainText Feed - Test",
            "fromversion": "5.5.0",
            "instance_names": "Plain Text Feed no_auto_detect"
        },
        {
            "integrations": "Plain Text Feed",
            "playbookID": "PlainText Feed - Test",
            "fromversion": "5.5.0",
            "instance_names": "Plain Text Feed_auto_detect"
        },
        {
            "integrations": "Silverfort",
            "playbookID": "Silverfort-test",
            "fromversion": "5.0.0"
        },
        {
            "integrations": "GoogleKubernetesEngine",
            "playbookID": "GoogleKubernetesEngine_Test",
            "timeout": 600,
            "fromversion": "5.5.0"
        },
        {
            "integrations": "Fastly Feed",
            "playbookID": "Fastly Feed Test",
            "fromversion": "5.5.0"
        },
        {
            "integrations": "Malware Domain List Active IPs Feed",
            "playbookID": "Malware Domain List Active IPs Feed Test",
            "fromversion": "5.5.0"
        },
        {
            "integrations": "Claroty",
            "playbookID": "Claroty - Test",
            "fromversion": "5.0.0"
        },
        {
            "integrations": "Trend Micro Apex",
            "playbookID": "Trend Micro Apex - Test",
            "is_mockable": false
        },
        {
            "integrations": "Blocklist_de Feed",
            "playbookID": "Blocklist_de - Test",
            "fromversion": "5.5.0"
        },
        {
            "integrations": "Cloudflare Feed",
            "playbookID": "cloudflare - Test",
            "fromversion": "5.5.0"
        },
        {
            "integrations": "AzureFeed",
            "playbookID": "AzureFeed - Test",
            "fromversion": "5.5.0"
        },
        {
            "playbookID": "CreateIndicatorFromSTIXTest",
            "fromversion": "5.0.0"
        },
        {
            "integrations": "SpamhausFeed",
            "playbookID": "Spamhaus_Feed_Test",
            "fromversion": "5.5.0"
        },
        {
            "integrations": "Cofense Feed",
            "playbookID": "TestCofenseFeed",
            "fromversion": "5.5.0"
        },
        {
            "integrations": "Bambenek Consulting Feed",
            "playbookID": "BambenekConsultingFeed_Test",
            "fromversion": "5.5.0"
        },
        {
            "integrations": "Pipl",
            "playbookID": "Pipl Test"
        },
        {
            "integrations": "AWS Feed",
            "playbookID": "AWS Feed Test",
            "fromversion": "5.5.0"
        },
        {
            "integrations": "QuestKace",
            "playbookID": "QuestKace test",
            "fromversion": "5.0.0"
        },
        {
            "integrations": "Digital Defense FrontlineVM",
            "playbookID": "Digital Defense FrontlineVM - Scan Asset Not Recently Scanned Test"
        },
        {
            "integrations": "Digital Defense FrontlineVM",
            "playbookID": "Digital Defense FrontlineVM - Test Playbook"
        },
        {
            "integrations": "CSVFeed",
            "playbookID": "CSV_Feed_Test",
            "fromversion": "5.5.0",
            "instance_names": "CSVFeed_no_auto_detect"
        },
        {
            "integrations": "CSVFeed",
            "playbookID": "CSV_Feed_Test",
            "fromversion": "5.5.0",
            "instance_names": "CSVFeed_auto_detect"
        },
        {
            "integrations": "ProofpointFeed",
            "playbookID": "TestProofpointFeed",
            "fromversion": "5.5.0"
        },
        {
            "integrations": "Digital Shadows",
            "playbookID": "Digital Shadows - Test"
        },
        {
            "integrations": "Azure Compute v2",
            "playbookID": "Azure Compute - Test",
            "instance_names": "ms_azure_compute_dev"
        },
        {
            "integrations": "Azure Compute v2",
            "playbookID": "Azure Compute - Test",
            "instance_names": "ms_azure_compute_prod",
            "is_mockable": false
        },
        {
            "integrations": "Symantec Data Loss Prevention",
            "playbookID": "Symantec Data Loss Prevention - Test",
            "fromversion": "4.5.0"
        },
        {
            "integrations": "Lockpath KeyLight v2",
            "playbookID": "Keylight v2 - Test"
        },
        {
            "integrations": "Azure Security Center v2",
            "playbookID": "Azure SecurityCenter - Test",
            "instance_names": "ms_azure_sc_prod",
            "is_mockable": false
        },
        {
            "integrations": "Azure Security Center v2",
            "playbookID": "Azure SecurityCenter - Test",
            "instance_names": "ms_azure_sc_dev"
        },
        {
            "integrations": "Azure Security Center v2",
            "playbookID": "Azure SecurityCenter - Test",
            "instance_names": "ms_azure_sc_self_deployed"
        },
        {
            "integrations": "JsonWhoIs",
            "playbookID": "JsonWhoIs-Test"
        },
        {
            "integrations": "Maltiverse",
            "playbookID": "Maltiverse Test"
        },
        {
            "integrations": "Box v2",
            "playbookID": "BoxV2_TestPlaybook"
        },
        {
            "integrations": "MicrosoftGraphMail",
            "playbookID": "MicrosoftGraphMail-Test_dev",
            "instance_names": "ms_graph_mail_dev"
        },
        {
            "integrations": "MicrosoftGraphMail",
            "playbookID": "MicrosoftGraphMail-Test_dev_no_oproxy",
            "instance_names": "ms_graph_mail_dev_no_oproxy"
        },
        {
            "integrations": "MicrosoftGraphMail",
            "playbookID": "MicrosoftGraphMail-Test_prod",
            "instance_names": "ms_graph_mail_prod",
            "is_mockable": false
        },
        {
            "integrations": "CloudShark",
            "playbookID": "CloudShark - Test Playbook"
        },
        {
            "integrations": "Google Vision AI",
            "playbookID": "Google Vision API - Test"
        },
        {
            "integrations": "nmap",
            "playbookID": "Nmap - Test",
            "fromversion": "5.0.0"
        },
        {
            "integrations": "AutoFocus V2",
            "playbookID": "Autofocus Query Samples, Sessions and Tags Test Playbook",
            "fromversion": "4.5.0",
            "timeout": 1000
        },
        {
            "integrations": "HelloWorld",
            "playbookID": "HelloWorld-Test",
            "fromversion": "5.0.0"
        },
        {
            "integrations": "HelloWorld",
            "playbookID": "Sanity Test - Playbook with integration",
            "fromversion": "5.0.0"
        },
        {
            "integrations": "HelloWorld",
            "playbookID": "Sanity Test - Playbook with mocked integration",
            "fromversion": "5.0.0"
        },
        {
            "playbookID": "Sanity Test - Playbook with no integration",
            "fromversion": "5.0.0"
        },
        {
            "integrations": "Gmail",
            "playbookID": "Sanity Test - Playbook with Unmockable Integration",
            "fromversion": "5.0.0"
        },
        {
            "integrations": "HelloWorld",
            "playbookID": "HelloWorld_Scan-Test",
            "fromversion": "5.0.0",
            "timeout": 400
        },
        {
            "integrations": "HelloWorldPremium",
            "playbookID": "HelloWorldPremium_Scan-Test",
            "fromversion": "5.0.0",
            "timeout": 400
        },
        {
            "integrations": "ThreatQ v2",
            "playbookID": "ThreatQ - Test",
            "fromversion": "4.5.0"
        },
        {
            "integrations": "AttackIQFireDrill",
            "playbookID": "AttackIQ - Test"
        },
        {
            "integrations": "PhishLabs IOC EIR",
            "playbookID": "PhishlabsIOC_EIR-Test"
        },
        {
            "integrations": "Amazon DynamoDB",
            "playbookID": "AWS_DynamoDB-Test"
        },
        {
            "integrations": "PhishLabs IOC DRP",
            "playbookID": "PhishlabsIOC_DRP-Test"
        },
        {
            "playbookID": "Create Phishing Classifier V2 ML Test",
            "timeout": 60000,
            "fromversion": "6.1.0",
            "instance_names": "ml_dummy_prod",
            "integrations": "AzureWAF"
        },
        {
            "integrations": "ZeroFox",
            "playbookID": "ZeroFox-Test",
            "fromversion": "4.1.0"
        },
        {
            "integrations": "AlienVault OTX v2",
            "playbookID": "Alienvault_OTX_v2 - Test"
        },
        {
            "integrations": "AWS - CloudWatchLogs",
            "playbookID": "AWS - CloudWatchLogs Test Playbook",
            "fromversion": "5.0.0"
        },
        {
            "integrations": "SlackV2",
            "playbookID": "Slack Test Playbook",
            "timeout": 400,
            "pid_threshold": 5,
            "fromversion": "5.0.0"
        },
        {
            "integrations": "SlackV3",
            "playbookID": "SlackV3 TestPB",
            "timeout": 400,
            "pid_threshold": 8,
            "fromversion": "5.5.0"
        },
        {
            "integrations": "Cortex XDR - IR",
            "playbookID": "Test XDR Playbook",
            "fromversion": "4.1.0",
            "timeout": 1500
        },
        {
            "integrations": "Cortex XDR - IOC",
            "playbookID": "Cortex XDR - IOC - Test",
            "fromversion": "5.5.0",
            "timeout": 1200
        },
        {
            "integrations": "Cloaken",
            "playbookID": "Cloaken-Test",
            "is_mockable": false
        },
        {
            "integrations": "ThreatX",
            "playbookID": "ThreatX-test",
            "timeout": 600
        },
        {
            "integrations": "Akamai WAF SIEM",
            "playbookID": "Akamai_WAF_SIEM-Test"
        },
        {
            "integrations": "Cofense Triage v2",
            "playbookID": "Cofense Triage v2 Test"
        },
        {
            "integrations": "Akamai WAF",
            "playbookID": "Akamai_WAF-Test"
        },
        {
            "integrations": "Minerva Labs Anti-Evasion Platform",
            "playbookID": "Minerva Test playbook"
        },
        {
            "integrations": "abuse.ch SSL Blacklist Feed",
            "playbookID": "SSL Blacklist test",
            "fromversion": "5.5.0"
        },
        {
            "integrations": "CheckPhish",
            "playbookID": "CheckPhish-Test"
        },
        {
            "integrations": "Symantec Management Center",
            "playbookID": "SymantecMC_TestPlaybook"
        },
        {
            "integrations": "Looker",
            "playbookID": "Test-Looker"
        },
        {
            "integrations": "Vertica",
            "playbookID": "Vertica Test"
        },
        {
            "integrations": "Server Message Block (SMB) v2",
            "playbookID": "SMB_v2-Test"
        },
        {
            "playbookID": "ConvertFile-Test",
            "fromversion": "4.5.0"
        },
        {
            "playbookID": "TestAwsEC2GetPublicSGRules-Test"
        },
        {
            "integrations": "RSA NetWitness Packets and Logs",
            "playbookID": "rsa_packets_and_logs_test"
        },
        {
            "playbookID": "CheckpointFW-test",
            "integrations": "Check Point"
        },
        {
            "playbookID": "RegPathReputationBasicLists_test"
        },
        {
            "playbookID": "EmailDomainSquattingReputation-Test"
        },
        {
            "playbookID": "RandomStringGenerateTest"
        },
        {
            "playbookID": "playbook-checkEmailAuthenticity-test"
        },
        {
            "playbookID": "HighlightWords_Test"
        },
        {
            "playbookID": "StringContainsArray_test"
        },
        {
            "integrations": "Fidelis Elevate Network",
            "playbookID": "Fidelis-Test"
        },
        {
            "integrations": "AWS - ACM",
            "playbookID": "ACM-Test"
        },
        {
            "integrations": "Thinkst Canary",
            "playbookID": "CanaryTools Test"
        },
        {
            "integrations": "ThreatMiner",
            "playbookID": "ThreatMiner-Test"
        },
        {
            "playbookID": "StixCreator-Test"
        },
        {
            "playbookID": "CompareIncidentsLabels-test-playbook"
        },
        {
            "integrations": "Have I Been Pwned? V2",
            "playbookID": "Pwned v2 test"
        },
        {
            "integrations": "Alexa Rank Indicator",
            "playbookID": "Alexa Test Playbook"
        },
        {
            "playbookID": "UnEscapeURL-Test"
        },
        {
            "playbookID": "UnEscapeIPs-Test"
        },
        {
            "playbookID": "ExtractDomainFromUrlAndEmail-Test"
        },
        {
            "playbookID": "ConvertKeysToTableFieldFormat_Test"
        },
        {
            "integrations": "CVE Search v2",
            "playbookID": "CVE Search v2 - Test"
        },
        {
            "integrations": "CVE Search v2",
            "playbookID": "cveReputation Test"
        },
        {
            "integrations": "HashiCorp Vault",
            "playbookID": "hashicorp_test",
            "fromversion": "5.0.0"
        },
        {
            "integrations": "AWS - Athena - Beta",
            "playbookID": "Beta-Athena-Test"
        },
        {
            "integrations": "BeyondTrust Password Safe",
            "playbookID": "BeyondTrust-Test"
        },
        {
            "integrations": "Dell Secureworks",
            "playbookID": "secureworks_test"
        },
        {
            "integrations": "ServiceNow v2",
            "playbookID": "servicenow_test_v2",
            "instance_names": "snow_basic_auth",
            "is_mockable": false
        },
        {
            "integrations": "ServiceNow v2",
            "playbookID": "ServiceNow_OAuth_Test",
            "instance_names": "snow_oauth"
        },
        {
            "playbookID": "Create ServiceNow Ticket and Mirror Test",
            "integrations": "ServiceNow v2",
            "instance_names": "snow_basic_auth",
            "fromversion": "6.0.0",
            "timeout": 500
        },
        {
            "playbookID": "Create ServiceNow Ticket and State Polling Test",
            "integrations": "ServiceNow v2",
            "instance_names": "snow_basic_auth",
            "fromversion": "6.0.0",
            "timeout": 500
        },
        {
            "integrations": "ServiceNow CMDB",
            "playbookID": "ServiceNow_CMDB_Test",
            "instance_names": "snow_cmdb_basic_auth"
        },
        {
            "integrations": "ServiceNow CMDB",
            "playbookID": "ServiceNow_CMDB_OAuth_Test",
            "instance_names": "snow_cmdb_oauth"
        },
        {
            "integrations": "ExtraHop v2",
            "playbookID": "ExtraHop_v2-Test"
        },
        {
            "playbookID": "Test CommonServer"
        },
        {
            "playbookID": "Test-debug-mode",
            "fromversion": "5.0.0"
        },
        {
            "integrations": "CIRCL",
            "playbookID": "CirclIntegrationTest"
        },
        {
            "integrations": "MISP V2",
            "playbookID": "MISP V2 Test",
            "timeout": 300
        },
        {
            "integrations": "MISP V3",
            "playbookID": "MISP V3 Test",
            "timeout": 300,
            "fromversion": "5.5.0"
        },
        {
            "playbookID": "test-LinkIncidentsWithRetry"
        },
        {
            "playbookID": "CopyContextToFieldTest"
        },
        {
            "integrations": "OTRS",
            "playbookID": "OTRS Test",
            "fromversion": "4.1.0"
        },
        {
            "integrations": "Attivo Botsink",
            "playbookID": "AttivoBotsinkTest"
        },
        {
            "integrations": "FortiGate",
            "playbookID": "Fortigate Test"
        },
        {
            "playbookID": "FormattedDateToEpochTest"
        },
        {
            "integrations": "SNDBOX",
            "playbookID": "SNDBOX_Test",
            "timeout": 1000
        },
        {
            "integrations": "SNDBOX",
            "playbookID": "Detonate File - SNDBOX - Test",
            "timeout": 1000,
            "nightly": true
        },
        {
            "integrations": "VxStream",
            "playbookID": "Detonate File - HybridAnalysis - Test",
            "timeout": 2400
        },
        {
            "integrations": "QRadar_v2",
            "playbookID": "test playbook - QRadarCorrelations For V2",
            "timeout": 2600,
            "fromversion": "6.0.0",
            "is_mockable": false
        },
        {
            "integrations": "Awake Security",
            "playbookID": "awake_security_test_pb"
        },
        {
            "integrations": "Tenable.sc",
            "playbookID": "tenable-sc-test",
            "timeout": 240,
            "nightly": true
        },
        {
            "integrations": "MimecastV2",
            "playbookID": "Mimecast test"
        },
        {
            "playbookID": "CreateEmailHtmlBody_test_pb",
            "fromversion": "4.1.0"
        },
        {
            "playbookID": "ReadPDFFileV2-Test",
            "timeout": 1000
        },
        {
            "playbookID": "JSONtoCSV-Test"
        },
        {
            "integrations": "Generic SQL",
            "playbookID": "generic-sql",
            "instance_names": "mysql instance",
            "fromversion": "5.0.0"
        },
        {
            "integrations": "Generic SQL",
            "playbookID": "generic-sql",
            "instance_names": "postgreSQL instance",
            "fromversion": "5.0.0"
        },
        {
            "integrations": "Generic SQL",
            "playbookID": "generic-sql",
            "instance_names": "Microsoft SQL instance",
            "fromversion": "5.0.0"
        },
        {
            "integrations": "Generic SQL",
            "playbookID": "generic-sql",
            "instance_names": "Microsoft SQL Server - MS ODBC Driver",
            "fromversion": "5.0.0"
        },
        {
            "integrations": "Generic SQL",
            "playbookID": "generic-sql-oracle",
            "instance_names": "Oracle instance",
            "fromversion": "5.0.0"
        },
        {
            "integrations": "Generic SQL",
            "playbookID": "generic-sql-mssql-encrypted-connection",
            "instance_names": "Microsoft SQL instance using encrypted connection",
            "fromversion": "5.0.0"
        },
        {
            "integrations": "Panorama",
            "instance_names": "palo_alto_firewall_9.0",
            "playbookID": "Panorama Query Logs - Test",
            "fromversion": "6.1.0",
            "timeout": 1500,
            "nightly": true
        },
        {
            "integrations": "Panorama",
            "instance_names": "palo_alto_firewall",
            "playbookID": "palo_alto_firewall_test_pb",
            "fromversion": "6.1.0",
            "timeout": 1000
        },
        {
            "integrations": "Panorama",
            "instance_names": "palo_alto_firewall_9.0",
            "playbookID": "palo_alto_firewall_test_pb",
            "fromversion": "6.1.0",
            "timeout": 1000
        },
        {
            "integrations": "Panorama",
            "instance_names": "palo_alto_panorama",
            "playbookID": "palo_alto_panorama_test_pb",
            "fromversion": "6.1.0",
            "timeout": 2400
        },
        {
            "integrations": "Panorama",
            "instance_names": "palo_alto_panorama_9.0",
            "playbookID": "palo_alto_panorama_test_pb",
            "fromversion": "6.1.0",
            "timeout": 2400
        },
        {
            "integrations": "Panorama",
            "instance_names": "palo_alto_firewall_9.0",
            "playbookID": "PAN-OS URL Filtering enrichment - Test",
            "fromversion": "6.1.0"
        },
        {
            "integrations": "Panorama",
            "instance_names": "panorama_instance_best_practice",
            "playbookID": "Panorama Best Practise - Test",
            "fromversion": "6.1.0"
        },
        {
            "integrations": "Tenable.io",
            "playbookID": "Tenable.io test"
        },
        {
            "playbookID": "URLDecode-Test"
        },
        {
            "playbookID": "GetTime-Test"
        },
        {
            "playbookID": "GetTime-ObjectVsStringTest"
        },
        {
            "integrations": "Tenable.io",
            "playbookID": "Tenable.io Scan Test",
            "nightly": true,
            "timeout": 3600
        },
        {
            "integrations": "Tenable.sc",
            "playbookID": "tenable-sc-scan-test",
            "nightly": true,
            "timeout": 600
        },
        {
            "integrations": "google-vault",
            "playbookID": "Google-Vault-Generic-Test",
            "nightly": true,
            "timeout": 3600,
            "memory_threshold": 180
        },
        {
            "integrations": "google-vault",
            "playbookID": "Google_Vault-Search_And_Display_Results_test",
            "nightly": true,
            "memory_threshold": 180,
            "timeout": 3600
        },
        {
            "playbookID": "Luminate-TestPlaybook",
            "integrations": "Luminate"
        },
        {
            "integrations": "MxToolBox",
            "playbookID": "MxToolbox-test"
        },
        {
            "integrations": "Nessus",
            "playbookID": "Nessus - Test"
        },
        {
            "playbookID": "Palo Alto Networks - Malware Remediation Test",
            "fromversion": "4.5.0"
        },
        {
            "playbookID": "SumoLogic-Test",
            "integrations": "SumoLogic",
            "fromversion": "4.1.0"
        },
        {
            "playbookID": "ParseEmailFiles-test"
        },
        {
            "playbookID": "PAN-OS - Block IP and URL - External Dynamic List v2 Test",
            "integrations": [
                "Panorama",
                "palo_alto_networks_pan_os_edl_management"
            ],
            "instance_names": "palo_alto_firewall_9.0",
            "fromversion": "6.1.0"
        },
        {
            "playbookID": "Test_EDL",
            "integrations": "EDL",
            "instance_names": "edl_update",
            "fromversion": "5.5.0",
            "pid_threshold": 8
        },
        {
            "playbookID": "Test_export_indicators_service",
            "instance_names": "eis_on_demand",
            "integrations": "ExportIndicators",
            "fromversion": "5.5.0"
        },
        {
            "playbookID": "PAN-OS - Block IP - Custom Block Rule Test",
            "integrations": "Panorama",
            "instance_names": "palo_alto_panorama",
            "fromversion": "6.1.0"
        },
        {
            "playbookID": "PAN-OS - Block IP - Static Address Group Test",
            "integrations": "Panorama",
            "instance_names": "palo_alto_panorama",
            "fromversion": "6.1.0"
        },
        {
            "playbookID": "PAN-OS - Block URL - Custom URL Category Test",
            "integrations": "Panorama",
            "instance_names": "palo_alto_panorama",
            "fromversion": "6.1.0"
        },
        {
            "playbookID": "Endpoint Malware Investigation - Generic - Test",
            "integrations": [
                "Traps",
                "Cylance Protect v2",
                "Demisto REST API"
            ],
            "fromversion": "5.0.0",
            "timeout": 1200
        },
        {
            "playbookID": "ParseExcel-test"
        },
        {
            "playbookID": "Detonate File - No Files test"
        },
        {
            "integrations": "SentinelOne V2",
            "instance_names": "SentinelOne_v2.0",
            "playbookID": "SentinelOne V2.0 - Test"
        },
        {
            "integrations": "SentinelOne V2",
            "instance_names": "SentinelOne_v2.1",
            "playbookID": "SentinelOne V2.1 - Test"
        },
        {
            "integrations": "InfoArmor VigilanteATI",
            "playbookID": "InfoArmorVigilanteATITest"
        },
        {
            "integrations": "IntSights",
            "instance_names": "intsights_standard_account",
            "playbookID": "IntSights Test",
            "nightly": true
        },
        {
            "integrations": "IntSights",
            "playbookID": "IntSights Mssp Test",
            "instance_names": "intsights_mssp_account",
            "nightly": true
        },
        {
            "integrations": "dnstwist",
            "playbookID": "dnstwistTest"
        },
        {
            "integrations": "BitDam",
            "playbookID": "Detonate File - BitDam Test"
        },
        {
            "integrations": "Threat Grid",
            "playbookID": "Test-Detonate URL - ThreatGrid",
            "timeout": 600
        },
        {
            "integrations": "Threat Grid",
            "playbookID": "ThreatGridTest",
            "timeout": 600
        },
        {
            "integrations": "Signal Sciences WAF",
            "playbookID": "SignalSciences-Test"
        },
        {
            "integrations": "RTIR",
            "playbookID": "RTIR Test"
        },
        {
            "integrations": "RedCanary",
            "playbookID": "RedCanaryTest",
            "nightly": true
        },
        {
            "integrations": "Devo",
            "playbookID": "Devo test",
            "timeout": 500
        },
        {
            "playbookID": "URL Enrichment - Generic v2 - Test",
            "integrations": [
                "Rasterize",
                "VirusTotal - Private API"
            ],
            "instance_names": "virus_total_private_api_general",
            "timeout": 500,
            "pid_threshold": 12
        },
        {
            "playbookID": "CutTransformerTest"
        },
        {
            "playbookID": "Default - Test",
            "integrations": [
                "ThreatQ v2",
                "Demisto REST API"
            ],
            "fromversion": "5.0.0"
        },
        {
            "integrations": "SCADAfence CNM",
            "playbookID": "SCADAfence_test"
        },
        {
            "integrations": "ProtectWise",
            "playbookID": "Protectwise-Test"
        },
        {
            "integrations": "WhatsMyBrowser",
            "playbookID": "WhatsMyBrowser-Test"
        },
        {
            "integrations": "BigFix",
            "playbookID": "BigFixTest"
        },
        {
            "integrations": "Lastline v2",
            "playbookID": "Lastline v2 - Test",
            "nightly": true
        },
        {
            "integrations": "McAfee DXL",
            "playbookID": "McAfee DXL - Test"
        },
        {
            "playbookID": "TextFromHTML_test_playbook"
        },
        {
            "playbookID": "PortListenCheck-test"
        },
        {
            "integrations": "ThreatExchange",
            "playbookID": "ThreatExchange-test"
        },
        {
            "integrations": "Joe Security",
            "playbookID": "JoeSecurityTestPlaybook",
            "timeout": 500,
            "nightly": true
        },
        {
            "integrations": "Joe Security",
            "playbookID": "JoeSecurityTestDetonation",
            "timeout": 2000,
            "nightly": true
        },
        {
            "integrations": "WildFire-v2",
            "playbookID": "Wildfire Test",
            "is_mockable": false,
            "fromversion": "5.0.0",
            "toversion": "6.1.9"
        },
        {
            "integrations": "WildFire-v2",
            "playbookID": "Wildfire Test With Polling",
            "is_mockable": false,
            "fromversion": "6.2.0",
            "timeout": 1100
        },
        {
            "integrations": "WildFire-v2",
            "playbookID": "Detonate URL - WildFire-v2 - Test"
        },
        {
            "integrations": "WildFire-v2",
            "playbookID": "Detonate URL - WildFire v2.1 - Test"
        },
        {
            "integrations": "GRR",
            "playbookID": "GRR Test",
            "nightly": true
        },
        {
            "integrations": "VirusTotal",
            "instance_names": "virus_total_general",
            "playbookID": "virusTotal-test-playbook",
            "timeout": 1400,
            "nightly": true
        },
        {
            "integrations": "VirusTotal",
            "instance_names": "virus_total_preferred_vendors",
            "playbookID": "virusTotaI-test-preferred-vendors",
            "timeout": 1400,
            "nightly": true
        },
        {
            "integrations": "Preempt",
            "playbookID": "Preempt Test"
        },
        {
            "integrations": "Gmail",
            "playbookID": "get_original_email_-_gmail_-_test"
        },
        {
            "integrations": [
                "Gmail Single User",
                "Gmail"
            ],
            "playbookID": "Gmail Single User - Test",
            "fromversion": "4.5.0"
        },
        {
            "integrations": "EWS v2",
            "playbookID": "get_original_email_-_ews-_test",
            "instance_names": "ewv2_regular"
        },
        {
            "integrations": [
                "EWS v2",
                "EWS Mail Sender"
            ],
            "playbookID": "EWS search-mailbox test",
            "instance_names": "ewv2_regular",
            "timeout": 300
        },
        {
            "integrations": "PagerDuty v2",
            "playbookID": "PagerDuty Test"
        },
        {
            "playbookID": "test_delete_context"
        },
        {
            "playbookID": "DeleteContext-auto-test"
        },
        {
            "playbookID": "GmailTest",
            "integrations": "Gmail"
        },
        {
            "playbookID": "Gmail Convert Html Test",
            "integrations": "Gmail"
        },
        {
            "playbookID": "reputations.json Test",
            "toversion": "5.0.0"
        },
        {
            "playbookID": "Indicators reputation-.json Test",
            "fromversion": "5.5.0"
        },
        {
            "playbookID": "Test IP Indicator Fields",
            "fromversion": "5.0.0"
        },
        {
            "playbookID": "TestDedupIncidentsPlaybook"
        },
        {
            "playbookID": "TestDedupIncidentsByName"
        },
        {
            "integrations": "McAfee Advanced Threat Defense",
            "playbookID": "Test Playbook McAfee ATD",
            "timeout": 700
        },
        {
            "integrations": "McAfee Advanced Threat Defense",
            "playbookID": "Detonate Remote File From URL -McAfee-ATD - Test",
            "timeout": 700
        },
        {
            "playbookID": "stripChars - Test"
        },
        {
            "integrations": "McAfee Advanced Threat Defense",
            "playbookID": "Test Playbook McAfee ATD Upload File"
        },
        {
            "playbookID": "exporttocsv_script_test"
        },
        {
            "playbookID": "Set - Test"
        },
        {
            "integrations": "Intezer v2",
            "playbookID": "Intezer Testing v2",
            "fromversion": "4.1.0",
            "timeout": 600
        },
        {
            "integrations": [
                "Mail Sender (New)",
                "Gmail"
            ],
            "playbookID": "Mail Sender (New) Test",
            "instance_names": [
                "Mail_Sender_(New)_STARTTLS"
            ]
        },
        {
            "playbookID": "buildewsquery_test"
        },
        {
            "integrations": "Rapid7 Nexpose",
            "playbookID": "nexpose_test",
            "timeout": 240
        },
        {
            "playbookID": "GetIndicatorDBotScore Test"
        },
        {
            "integrations": "EWS Mail Sender",
            "playbookID": "EWS Mail Sender Test"
        },
        {
            "integrations": [
                "EWS Mail Sender",
                "Rasterize"
            ],
            "playbookID": "EWS Mail Sender Test 2"
        },
        {
            "playbookID": "decodemimeheader_-_test"
        },
        {
            "playbookID": "test_url_regex"
        },
        {
            "integrations": "Skyformation",
            "playbookID": "TestSkyformation"
        },
        {
            "integrations": "okta",
            "playbookID": "okta_test_playbook",
            "timeout": 240
        },
        {
            "integrations": "Okta v2",
            "playbookID": "OktaV2-Test",
            "nightly": true,
            "timeout": 300
        },
        {
            "integrations": "Okta IAM",
            "playbookID": "Okta IAM - Test Playbook",
            "fromversion": "6.0.0"
        },
        {
            "playbookID": "Test filters & transformers scripts"
        },
        {
            "integrations": "Salesforce",
            "playbookID": "SalesforceTestPlaybook"
        },
        {
            "integrations": "McAfee ESM v2",
            "instance_names": "v10.2.0",
            "playbookID": "McAfee ESM v2 - Test v10.2.0",
            "fromversion": "5.0.0",
            "is_mockable": false
        },
        {
            "integrations": "McAfee ESM v2",
            "instance_names": "v11.1.3",
            "playbookID": "McAfee ESM v2 - Test v11.1.3",
            "fromversion": "5.0.0",
            "is_mockable": false
        },
        {
            "integrations": "McAfee ESM v2",
            "instance_names": "v11.3",
            "playbookID": "McAfee ESM v2 (v11.3) - Test",
            "fromversion": "5.0.0",
            "timeout": 300,
            "is_mockable": false
        },
        {
            "integrations": "McAfee ESM v2",
            "instance_names": "v10.2.0",
            "playbookID": "McAfee ESM Watchlists - Test v10.2.0",
            "fromversion": "5.0.0"
        },
        {
            "integrations": "McAfee ESM v2",
            "instance_names": "v11.1.3",
            "playbookID": "McAfee ESM Watchlists - Test v11.1.3",
            "fromversion": "5.0.0"
        },
        {
            "integrations": "McAfee ESM v2",
            "instance_names": "v11.3",
            "playbookID": "McAfee ESM Watchlists - Test v11.3",
            "fromversion": "5.0.0"
        },
        {
            "integrations": "GoogleSafeBrowsing",
            "playbookID": "Google Safe Browsing Test",
            "timeout": 240,
            "fromversion": "5.0.0"
        },
        {
            "integrations": "Google Safe Browsing v2",
            "playbookID": "Google Safe Browsing V2 Test",
            "fromversion": "5.5.0"
        },
        {
            "integrations": "EWS v2",
            "playbookID": "EWSv2_empty_attachment_test",
            "instance_names": "ewv2_regular"
        },
        {
            "integrations": "EWS v2",
            "playbookID": "EWS Public Folders Test",
            "instance_names": "ewv2_regular",
            "is_mockable": false
        },
        {
            "integrations": "Symantec Endpoint Protection V2",
            "playbookID": "SymantecEndpointProtection_Test"
        },
        {
            "integrations": "carbonblackprotection",
            "playbookID": "search_endpoints_by_hash_-_carbon_black_protection_-_test",
            "timeout": 500
        },
        {
            "playbookID": "Process Email - Generic - Test - Incident Starter",
            "fromversion": "6.0.0",
            "integrations": "Rasterize",
            "timeout": 240
        },
        {
            "integrations": "CrowdstrikeFalcon",
            "playbookID": "Test - CrowdStrike Falcon",
            "fromversion": "4.1.0",
            "timeout": 500
        },
        {
            "playbookID": "ExposeIncidentOwner-Test"
        },
        {
            "integrations": "google",
            "playbookID": "GsuiteTest"
        },
        {
            "integrations": "OpenPhish",
            "playbookID": "OpenPhish Test Playbook"
        },
        {
            "integrations": "jira-v2",
            "playbookID": "Jira-v2-Test",
            "timeout": 500,
            "is_mockable": false
        },
        {
            "integrations": "ipinfo",
            "playbookID": "IPInfoTest"
        },
        {
            "integrations": "ipinfo_v2",
            "playbookID": "IPInfo_v2Test",
            "fromversion": "5.5.0"
        },
        {
            "integrations": "GoogleMaps",
            "playbookID": "GoogleMapsTest",
            "fromversion": "6.0.0"
        },
        {
            "playbookID": "VerifyHumanReadableFormat"
        },
        {
            "playbookID": "strings-test"
        },
        {
            "playbookID": "TestCommonPython",
            "timeout": 500
        },
        {
            "playbookID": "TestFileCreateAndUpload"
        },
        {
            "playbookID": "TestIsValueInArray"
        },
        {
            "playbookID": "TestStringReplace"
        },
        {
            "playbookID": "TestHttpPlaybook"
        },
        {
            "integrations": "SplunkPy",
            "playbookID": "SplunkPy parse-raw - Test",
            "memory_threshold": 100,
            "instance_names": "use_default_handler"
        },
        {
            "integrations": "SplunkPy",
            "playbookID": "SplunkPy-Test-V2_default_handler",
            "memory_threshold": 500,
            "instance_names": "use_default_handler"
        },
        {
            "integrations": "SplunkPy",
            "playbookID": "Splunk-Test_default_handler",
            "memory_threshold": 200,
            "instance_names": "use_default_handler"
        },
        {
            "integrations": "AnsibleTower",
            "playbookID": "AnsibleTower_Test_playbook",
            "fromversion": "5.0.0"
        },
        {
            "integrations": "SplunkPy",
            "playbookID": "SplunkPySearch_Test_default_handler",
            "memory_threshold": 200,
            "instance_names": "use_default_handler"
        },
        {
            "integrations": "SplunkPy",
            "playbookID": "SplunkPy_KV_commands_default_handler",
            "memory_threshold": 200,
            "instance_names": "use_default_handler",
            "is_mockable": false
        },
        {
            "integrations": "SplunkPy",
            "playbookID": "SplunkPy-Test-V2_requests_handler",
            "memory_threshold": 500,
            "instance_names": "use_python_requests_handler"
        },
        {
            "integrations": "SplunkPy",
            "playbookID": "Splunk-Test_requests_handler",
            "memory_threshold": 500,
            "instance_names": "use_python_requests_handler",
            "is_mockable": false
        },
        {
            "integrations": "SplunkPy",
            "playbookID": "SplunkPySearch_Test_requests_handler",
            "memory_threshold": 200,
            "instance_names": "use_python_requests_handler",
            "is_mockable": false
        },
        {
            "integrations": "SplunkPy",
            "playbookID": "SplunkPy_KV_commands_requests_handler",
            "memory_threshold": 200,
            "instance_names": "use_python_requests_handler"
        },
        {
            "integrations": "McAfee NSM",
            "playbookID": "McAfeeNSMTest",
            "timeout": 400,
            "nightly": true
        },
        {
            "integrations": "PhishTank V2",
            "playbookID": "PhishTank Testing"
        },
        {
            "integrations": "McAfee Web Gateway",
            "playbookID": "McAfeeWebGatewayTest",
            "timeout": 500
        },
        {
            "integrations": "TCPIPUtils",
            "playbookID": "TCPUtils-Test"
        },
        {
            "playbookID": "listExecutedCommands-Test"
        },
        {
            "integrations": "AWS - Lambda",
            "playbookID": "AWS-Lambda-Test (Read-Only)"
        },
        {
            "integrations": "Service Manager",
            "playbookID": "TestHPServiceManager",
            "timeout": 400
        },
        {
            "integrations": "ServiceNow IAM",
            "playbookID": "ServiceNow IAM - Test Playbook",
            "instance_name": "snow_basic_auth",
            "fromversion": "6.0.0"
        },
        {
            "playbookID": "LanguageDetect-Test",
            "timeout": 300
        },
        {
            "integrations": "Forcepoint",
            "playbookID": "forcepoint test",
            "timeout": 500,
            "nightly": true
        },
        {
            "playbookID": "GeneratePassword-Test"
        },
        {
            "playbookID": "ZipFile-Test"
        },
        {
            "playbookID": "UnzipFile-Test"
        },
        {
            "playbookID": "Test-IsMaliciousIndicatorFound",
            "fromversion": "5.0.0"
        },
        {
            "playbookID": "TestExtractHTMLTables"
        },
        {
            "integrations": "carbonblackliveresponse",
            "playbookID": "Carbon Black Live Response Test",
            "nightly": true,
            "fromversion": "5.0.0",
            "is_mockable": false
        },
        {
            "integrations": "urlscan.io",
            "playbookID": "urlscan_malicious_Test",
            "timeout": 500
        },
        {
            "integrations": "EWS v2",
            "playbookID": "pyEWS_Test",
            "instance_names": "ewv2_regular",
            "is_mockable": false
        },
        {
            "integrations": "EWS v2",
            "playbookID": "pyEWS_Test",
            "instance_names": "ewsv2_separate_process",
            "is_mockable": false
        },
        {
            "integrations": "remedy_sr_beta",
            "playbookID": "remedy_sr_test_pb"
        },
        {
            "integrations": "Netskope",
            "playbookID": "Netskope Test"
        },
        {
            "integrations": "Cylance Protect v2",
            "playbookID": "Cylance Protect v2 Test"
        },
        {
            "integrations": "ReversingLabs Titanium Cloud",
            "playbookID": "ReversingLabsTCTest"
        },
        {
            "integrations": "ReversingLabs A1000",
            "playbookID": "ReversingLabsA1000Test"
        },
        {
            "integrations": "Demisto Lock",
            "playbookID": "DemistoLockTest"
        },
        {
            "playbookID": "test-domain-indicator",
            "timeout": 400
        },
        {
            "playbookID": "Cybereason Test",
            "integrations": "Cybereason",
            "timeout": 1200,
            "fromversion": "4.1.0"
        },
        {
            "integrations": "VirusTotal - Private API",
            "instance_names": "virus_total_private_api_general",
            "playbookID": "File Enrichment - Virus Total Private API Test",
            "nightly": true
        },
        {
            "integrations": "VirusTotal - Private API",
            "instance_names": "virus_total_private_api_general",
            "playbookID": "virusTotalPrivateAPI-test-playbook",
            "timeout": 1400,
            "nightly": true,
            "pid_threshold": 12
        },
        {
            "integrations": [
                "VirusTotal - Private API",
                "VirusTotal"
            ],
            "playbookID": "vt-detonate test",
            "instance_names": [
                "virus_total_private_api_general",
                "virus_total_general"
            ],
            "timeout": 1400,
            "fromversion": "5.5.0",
            "nightly": true,
            "is_mockable": false
        },
        {
            "integrations": "Cisco ASA",
            "playbookID": "Cisco ASA - Test Playbook"
        },
        {
            "integrations": "VirusTotal - Private API",
            "instance_names": "virus_total_private_api_preferred_vendors",
            "playbookID": "virusTotalPrivateAPI-test-preferred-vendors",
            "timeout": 1400,
            "nightly": true
        },
        {
            "integrations": "Cisco Meraki",
            "playbookID": "Cisco-Meraki-Test"
        },
        {
            "integrations": "Microsoft Defender Advanced Threat Protection",
            "playbookID": "Microsoft Defender Advanced Threat Protection - Test prod",
            "instance_names": "microsoft_defender_atp_prod",
            "is_mockable": false
        },
        {
            "integrations": "Microsoft Defender Advanced Threat Protection",
            "playbookID": "Microsoft Defender Advanced Threat Protection - Test dev",
            "instance_names": "microsoft_defender_atp_dev"
        },
        {
            "integrations": "Microsoft Defender Advanced Threat Protection",
            "playbookID": "Microsoft Defender Advanced Threat Protection - Test self deployed",
            "instance_names": "microsoft_defender_atp_dev_self_deployed"
        },
        {
            "integrations": "Microsoft Defender Advanced Threat Protection",
            "playbookID": "Microsoft Defender - ATP - Indicators Test",
            "instance_names": "microsoft_defender_atp_dev",
            "is_mockable": false
        },
        {
            "integrations": "Microsoft Defender Advanced Threat Protection",
            "playbookID": "Microsoft Defender - ATP - Indicators SC Test",
            "instance_names": "microsoft_defender_atp_dev_self_deployed"
        },
        {
            "integrations": "Microsoft Defender Advanced Threat Protection",
            "playbookID": "Microsoft Defender - ATP - Indicators SC Test",
            "instance_names": "microsoft_defender_atp_dev"
        },
        {
            "integrations": "Microsoft Defender Advanced Threat Protection",
            "playbookID": "Microsoft Defender - ATP - Indicators SC Test",
            "instance_names": "microsoft_defender_atp_prod"
        },
        {
            "integrations": "Microsoft 365 Defender",
            "playbookID": "Microsoft_365_Defender-Test",
            "instance_names": "ms_365_defender_device_code"
        },
        {
            "integrations": "Microsoft 365 Defender",
            "playbookID": "Microsoft_365_Defender-Test",
            "instance_names": "ms_365_defender_client_cred"
        },
        {
            "integrations": "Tanium",
            "playbookID": "Tanium Test Playbook",
            "nightly": true,
            "timeout": 1200,
            "pid_threshold": 10
        },
        {
            "integrations": "Recorded Future",
            "playbookID": "Recorded Future Test",
            "nightly": true
        },
        {
            "integrations": "Microsoft Graph",
            "playbookID": "Microsoft Graph Security Test dev",
            "instance_names": "ms_graph_security_dev"
        },
        {
            "integrations": "Microsoft Graph",
            "playbookID": "Microsoft Graph Security Test prod",
            "instance_names": "ms_graph_security_prod",
            "is_mockable": false
        },
        {
            "integrations": "Microsoft Graph User",
            "playbookID": "Microsoft Graph User - Test",
            "instance_names": "ms_graph_user_dev"
        },
        {
            "integrations": "Microsoft Graph User",
            "playbookID": "Microsoft Graph User - Test",
            "instance_names": "ms_graph_user_prod",
            "is_mockable": false
        },
        {
            "integrations": "Microsoft Graph Groups",
            "playbookID": "Microsoft Graph Groups - Test dev",
            "instance_names": "ms_graph_groups_dev"
        },
        {
            "integrations": "Microsoft Graph Groups",
            "playbookID": "Microsoft Graph Groups - Test prod",
            "instance_names": "ms_graph_groups_prod",
            "is_mockable": false
        },
        {
            "integrations": "Microsoft_Graph_Files",
            "playbookID": "test_MsGraphFiles dev",
            "instance_names": "ms_graph_files_dev",
            "fromversion": "5.0.0"
        },
        {
            "integrations": "Microsoft_Graph_Files",
            "playbookID": "test_MsGraphFiles prod",
            "instance_names": "ms_graph_files_prod",
            "fromversion": "5.0.0",
            "is_mockable": false
        },
        {
            "integrations": "Microsoft Graph Calendar",
            "playbookID": "Microsoft Graph Calendar - Test dev",
            "instance_names": "ms_graph_calendar_dev"
        },
        {
            "integrations": "Microsoft Graph Calendar",
            "playbookID": "Microsoft Graph Calendar - Test prod",
            "instance_names": "ms_graph_calendar_prod",
            "is_mockable": false
        },
        {
            "integrations": "Microsoft Graph Device Management",
            "playbookID": "MSGraph_DeviceManagement_Test_dev",
            "instance_names": "ms_graph_device_management_oproxy_dev",
            "fromversion": "5.0.0"
        },
        {
            "integrations": "Microsoft Graph Device Management",
            "playbookID": "MSGraph_DeviceManagement_Test_prod",
            "instance_names": "ms_graph_device_management_oproxy_prod",
            "fromversion": "5.0.0",
            "is_mockable": false
        },
        {
            "integrations": "Microsoft Graph Device Management",
            "playbookID": "MSGraph_DeviceManagement_Test_self_deployed_prod",
            "instance_names": "ms_graph_device_management_self_deployed_prod",
            "fromversion": "5.0.0"
        },
        {
            "integrations": "RedLock",
            "playbookID": "RedLockTest",
            "nightly": true
        },
        {
            "integrations": "Symantec Messaging Gateway",
            "playbookID": "Symantec Messaging Gateway Test"
        },
        {
            "integrations": "ThreatConnect v2",
            "playbookID": "ThreatConnect v2 - Test",
            "fromversion": "5.0.0"
        },
        {
            "integrations": "VxStream",
            "playbookID": "VxStream Test",
            "nightly": true,
            "is_mockable": false
        },
        {
            "integrations": "QRadar_v2",
            "playbookID": "test_Qradar_v2",
            "fromversion": "6.0.0",
            "is_mockable": false
        },
        {
            "integrations": "VMware",
            "playbookID": "VMWare Test"
        },
        {
            "integrations": "Anomali ThreatStream",
            "playbookID": "Anomali_ThreatStream_Test"
        },
        {
            "integrations": "carbonblack-v2",
            "playbookID": "Carbon Black Response Test",
            "fromversion": "5.0.0"
        },
        {
            "integrations": "VMware Carbon Black EDR v2",
            "playbookID": "Carbon Black Edr - Test",
            "is_mockable": false,
            "fromversion": "5.5.0"
        },
        {
            "integrations": "Cisco Umbrella Investigate",
            "playbookID": "Cisco Umbrella Test"
        },
        {
            "integrations": "icebrg",
            "playbookID": "Icebrg Test",
            "timeout": 500
        },
        {
            "integrations": "Symantec MSS",
            "playbookID": "SymantecMSSTest"
        },
        {
            "integrations": "Remedy AR",
            "playbookID": "Remedy AR Test"
        },
        {
            "integrations": "AWS - IAM",
            "playbookID": "AWS - IAM Test Playbook"
        },
        {
            "integrations": "McAfee Active Response",
            "playbookID": "McAfee-MAR_Test",
            "timeout": 700
        },
        {
            "integrations": "McAfee Threat Intelligence Exchange",
            "playbookID": "McAfee-TIE Test",
            "timeout": 700
        },
        {
            "integrations": "ArcSight Logger",
            "playbookID": "ArcSight Logger test"
        },
        {
            "integrations": "ArcSight ESM v2",
            "playbookID": "ArcSight ESM v2 Test"
        },
        {
            "integrations": "ArcSight ESM v2",
            "playbookID": "test Arcsight - Get events related to the Case"
        },
        {
            "integrations": "XFE_v2",
            "playbookID": "Test_XFE_v2",
            "timeout": 500,
            "nightly": true
        },
        {
            "integrations": "McAfee Threat Intelligence Exchange",
            "playbookID": "search_endpoints_by_hash_-_tie_-_test",
            "timeout": 500
        },
        {
            "integrations": "iDefense_v2",
            "playbookID": "iDefense_v2_Test",
            "fromversion": "5.5.0"
        },
        {
            "integrations": "AWS - SQS",
            "playbookID": "AWS - SQS Test Playbook",
            "fromversion": "5.0.0"
        },
        {
            "integrations": "AbuseIPDB",
            "playbookID": "AbuseIPDB Test"
        },
        {
            "integrations": "AbuseIPDB",
            "playbookID": "AbuseIPDB PopulateIndicators Test"
        },
        {
            "integrations": "LogRhythm",
            "playbookID": "LogRhythm-Test-Playbook",
            "timeout": 200
        },
        {
            "integrations": "FireEye HX",
            "playbookID": "FireEye HX Test",
            "timeout": 800
        },
        {
            "integrations": "FireEyeFeed",
            "playbookID": "playbook-FeedFireEye_test",
            "memory_threshold": 110
        },
        {
            "integrations": "Phish.AI",
            "playbookID": "PhishAi-Test"
        },
        {
            "integrations": "Phish.AI",
            "playbookID": "Test-Detonate URL - Phish.AI"
        },
        {
            "integrations": "Centreon",
            "playbookID": "Centreon-Test-Playbook"
        },
        {
            "playbookID": "ReadFile test"
        },
        {
            "integrations": "AlphaSOC Wisdom",
            "playbookID": "AlphaSOC-Wisdom-Test"
        },
        {
            "integrations": "carbonblack-v2",
            "playbookID": "CBFindIP - Test"
        },
        {
            "integrations": "Jask",
            "playbookID": "Jask_Test",
            "fromversion": "4.1.0"
        },
        {
            "integrations": "Whois",
            "playbookID": "whois_test",
            "fromversion": "4.1.0"
        },
        {
            "integrations": "RSA NetWitness Endpoint",
            "playbookID": "NetWitness Endpoint Test"
        },
        {
            "integrations": "Check Point Sandblast",
            "playbookID": "Sandblast_malicious_test"
        },
        {
            "playbookID": "TestMatchRegexV2"
        },
        {
            "integrations": "ActiveMQ",
            "playbookID": "ActiveMQ Test"
        },
        {
            "playbookID": "RegexGroups Test"
        },
        {
            "integrations": "Cisco ISE",
            "playbookID": "cisco-ise-test-playbook"
        },
        {
            "integrations": "RSA NetWitness v11.1",
            "playbookID": "RSA NetWitness Test"
        },
        {
            "playbookID": "ExifReadTest"
        },
        {
            "integrations": "Cuckoo Sandbox",
            "playbookID": "CuckooTest",
            "timeout": 700
        },
        {
            "integrations": "VxStream",
            "playbookID": "Test-Detonate URL - Crowdstrike",
            "timeout": 1200
        },
        {
            "playbookID": "Detonate File - Generic Test",
            "timeout": 500
        },
        {
            "integrations": [
                "Lastline v2",
                "WildFire-v2",
                "SNDBOX",
                "McAfee Advanced Threat Defense"
            ],
            "playbookID": "Detonate File - Generic Test",
            "timeout": 2400,
            "nightly": true
        },
        {
            "playbookID": "STIXParserTest"
        },
        {
            "playbookID": "VerifyJSON - Test",
            "fromversion": "5.5.0"
        },
        {
            "playbookID": "PowerShellCommon-Test",
            "fromversion": "5.5.0"
        },
        {
            "playbookID": "Detonate URL - Generic Test",
            "timeout": 2000,
            "nightly": true,
            "integrations": [
                "McAfee Advanced Threat Defense",
                "VxStream",
                "Lastline v2"
            ]
        },
        {
            "integrations": [
                "carbonblack-v2",
                "carbonblackliveresponse",
                "Cylance Protect v2"
            ],
            "playbookID": "Retrieve File from Endpoint - Generic V2 Test",
            "fromversion": "5.0.0",
            "is_mockable": false
        },
        {
            "integrations": "Zscaler",
            "playbookID": "Zscaler Test",
            "nightly": true,
            "timeout": 500
        },
        {
            "playbookID": "DemistoUploadFileToIncident Test",
            "integrations": "Demisto REST API"
        },
        {
            "playbookID": "DemistoUploadFile Test",
            "integrations": "Demisto REST API"
        },
        {
            "playbookID": "MaxMind Test",
            "integrations": "MaxMind GeoIP2"
        },
        {
            "playbookID": "Test Sagemaker",
            "integrations": "AWS Sagemaker"
        },
        {
            "playbookID": "C2sec-Test",
            "integrations": "C2sec irisk",
            "fromversion": "5.0.0"
        },
        {
            "playbookID": "AlexaV2 Test Playbook",
            "integrations": "Alexa Rank Indicator v2",
            "fromversion": "5.5.0"
        },
        {
            "playbookID": "Phishing v2 - Test - Incident Starter",
            "fromversion": "6.0.0",
            "timeout": 1200,
            "nightly": false,
            "integrations": [
                "EWS Mail Sender",
                "Demisto REST API",
                "Rasterize"
            ],
            "memory_threshold": 115,
            "pid_threshold": 80
        },
        {
            "playbookID": "Phishing - Core - Test - Incident Starter",
            "fromversion": "6.0.0",
            "timeout": 1700,
            "nightly": false,
            "integrations": [
                "EWS Mail Sender",
                "Demisto REST API",
                "Rasterize"
            ],
            "memory_threshold": 100,
            "pid_threshold": 80
        },
        {
            "integrations": "duo",
            "playbookID": "DUO Test Playbook"
        },
        {
            "playbookID": "SLA Scripts - Test",
            "fromversion": "4.1.0"
        },
        {
            "playbookID": "PcapHTTPExtractor-Test"
        },
        {
            "playbookID": "Ping Test Playbook"
        },
        {
            "playbookID": "Active Directory Test",
            "integrations": "Active Directory Query v2",
            "instance_names": "active_directory_ninja"
        },
        {
            "playbookID": "AD v2 - debug-mode - Test",
            "integrations": "Active Directory Query v2",
            "instance_names": "active_directory_ninja",
            "fromversion": "5.0.0"
        },
        {
            "playbookID": "Docker Hardening Test",
            "fromversion": "5.0.0",
            "runnable_on_docker_only": true
        },
        {
            "integrations": "Active Directory Query v2",
            "instance_names": "active_directory_ninja",
            "playbookID": "Active Directory Query V2 configuration with port"
        },
        {
            "integrations": "Active Directory Query v2",
            "instance_names": "active_directory_ninja",
            "playbookID": "Active Directory - ad-get-user limit check"
        },
        {
            "integrations": "Active Directory Query v2",
            "instance_names": "active_directory_ninja",
            "playbookID": "active directory search user with parentheses test"
        },
        {
            "integrations": "mysql",
            "playbookID": "MySQL Test"
        },
        {
            "playbookID": "Email Address Enrichment - Generic v2.1 - Test",
            "integrations": "Active Directory Query v2",
            "instance_names": "active_directory_ninja"
        },
        {
            "integrations": "Cofense Intelligence",
            "playbookID": "Test - Cofense Intelligence",
            "timeout": 500
        },
        {
            "playbookID": "GDPRContactAuthorities Test"
        },
        {
            "integrations": "Google Resource Manager",
            "playbookID": "GoogleResourceManager-Test",
            "timeout": 500,
            "nightly": true
        },
        {
            "integrations": "SlashNext Phishing Incident Response",
            "playbookID": "SlashNextPhishingIncidentResponse-Test",
            "timeout": 500,
            "nightly": true
        },
        {
            "integrations": "Google Cloud Storage",
            "playbookID": "GCS - Test",
            "timeout": 500,
            "nightly": true,
            "memory_threshold": 80
        },
        {
            "integrations": "GooglePubSub",
            "playbookID": "GooglePubSub_Test",
            "nightly": true,
            "timeout": 500,
            "fromversion": "5.0.0"
        },
        {
            "playbookID": "Calculate Severity - Generic v2 - Test",
            "integrations": [
                "Palo Alto Minemeld",
                "Active Directory Query v2"
            ],
            "instance_names": "active_directory_ninja",
            "fromversion": "4.5.0"
        },
        {
            "integrations": "Freshdesk",
            "playbookID": "Freshdesk-Test",
            "timeout": 500,
            "nightly": true
        },
        {
            "playbookID": "Autoextract - Test",
            "fromversion": "4.1.0"
        },
        {
            "playbookID": "FilterByList - Test",
            "fromversion": "4.5.0"
        },
        {
            "playbookID": "Impossible Traveler - Test",
            "integrations": [
                "Ipstack",
                "ipinfo",
                "Rasterize",
                "Active Directory Query v2",
                "Demisto REST API"
            ],
            "instance_names": "active_directory_ninja",
            "fromversion": "5.0.0",
            "timeout": 700
        },
        {
            "playbookID": "Active Directory - Get User Manager Details - Test",
            "integrations": "Active Directory Query v2",
            "instance_names": "active_directory_80k",
            "fromversion": "4.5.0"
        },
        {
            "integrations": "Kafka V2",
            "playbookID": "Kafka Test"
        },
        {
            "playbookID": "File Enrichment - Generic v2 - Test",
            "instance_names": "virus_total_private_api_general",
            "integrations": [
                "VirusTotal - Private API",
                "Cylance Protect v2"
            ],
            "is_mockable": false
        },
        {
            "integrations": [
                "epo",
                "McAfee Active Response"
            ],
            "playbookID": "Endpoint data collection test",
            "timeout": 500
        },
        {
            "integrations": [
                "epo",
                "McAfee Active Response"
            ],
            "playbookID": "MAR - Endpoint data collection test",
            "timeout": 500
        },
        {
            "integrations": "DUO Admin",
            "playbookID": "DuoAdmin API test playbook",
            "fromversion": "5.0.0"
        },
        {
            "integrations": [
                "TAXII Server",
                "TAXIIFeed"
            ],
            "playbookID": "TAXII_Feed_Test",
            "fromversion": "5.5.0",
            "timeout": 300,
            "instance_names": [
                "non_https_cert",
                "instance_execute"
            ]
        },
        {
            "integrations": [
                "TAXII Server",
                "TAXIIFeed"
            ],
            "playbookID": "TAXII_Feed_Test",
            "fromversion": "5.5.0",
            "timeout": 300,
            "instance_names": [
                "https_cert",
                "local_https"
            ]
        },
        {
            "integrations": "TAXII 2 Feed",
            "playbookID": "TAXII 2 Feed Test",
            "fromversion": "5.5.0"
        },
        {
            "integrations": "iDefense Feed",
            "playbookID": "Feed iDefense Test",
            "memory_threshold": 200,
            "fromversion": "5.5.0"
        },
        {
            "integrations": "Traps",
            "playbookID": "Traps test",
            "timeout": 600
        },
        {
            "playbookID": "TestShowScheduledEntries"
        },
        {
            "playbookID": "Calculate Severity - Standard - Test",
            "integrations": "Palo Alto Minemeld",
            "fromversion": "4.5.0"
        },
        {
            "integrations": "Symantec Advanced Threat Protection",
            "playbookID": "Symantec ATP Test"
        },
        {
            "playbookID": "HTTPListRedirects - Test SSL"
        },
        {
            "playbookID": "HTTPListRedirects Basic Test"
        },
        {
            "playbookID": "CheckDockerImageAvailableTest"
        },
        {
            "playbookID": "Extract Indicators From File - Generic v2 - Test",
            "integrations": "Image OCR",
            "timeout": 350,
            "fromversion": "4.5.0"
        },
        {
            "playbookID": "Endpoint Enrichment - Generic v2.1 - Test",
            "integrations": [
                "Cylance Protect v2",
                "carbonblack-v2",
                "epo",
                "Active Directory Query v2"
            ],
            "instance_names": "active_directory_ninja"
        },
        {
            "playbookID": "EmailReputationTest",
            "integrations": "Have I Been Pwned? V2"
        },
        {
            "integrations": "Symantec Deepsight Intelligence",
            "playbookID": "Symantec Deepsight Test"
        },
        {
            "playbookID": "ExtractDomainFromEmailTest"
        },
        {
            "playbookID": "Wait Until Datetime - Test",
            "fromversion": "4.5.0"
        },
        {
            "playbookID": "PAN-OS DAG Configuration Test",
            "integrations": "Panorama",
            "instance_names": "palo_alto_panorama_9.0",
            "timeout": 1500
        },
        {
            "playbookID": "PAN-OS EDL Setup v3 Test",
            "integrations": [
                "Panorama",
                "palo_alto_networks_pan_os_edl_management"
            ],
            "instance_names": "palo_alto_firewall_9.0",
            "timeout": 300
        },
        {
            "integrations": "Snowflake",
            "playbookID": "Snowflake-Test"
        },
        {
            "playbookID": "Account Enrichment - Generic v2.1 - Test",
            "integrations": "Active Directory Query v2",
            "instance_names": "active_directory_ninja"
        },
        {
            "integrations": "Cisco Umbrella Investigate",
            "playbookID": "Domain Enrichment - Generic v2 - Test"
        },
        {
            "integrations": "Google BigQuery",
            "playbookID": "Google BigQuery Test"
        },
        {
            "integrations": "Zoom",
            "playbookID": "Zoom_Test"
        },
        {
            "playbookID": "IP Enrichment - Generic v2 - Test",
            "integrations": "Threat Crowd",
            "fromversion": "4.1.0"
        },
        {
            "integrations": "Cherwell",
            "playbookID": "Cherwell Example Scripts - test"
        },
        {
            "integrations": "Cherwell",
            "playbookID": "Cherwell - test"
        },
        {
            "integrations": "CarbonBlackProtectionV2",
            "playbookID": "Carbon Black Enterprise Protection V2 Test"
        },
        {
            "integrations": "Active Directory Query v2",
            "instance_names": "active_directory_ninja",
            "playbookID": "Test ADGetUser Fails with no instances 'Active Directory Query' (old version)"
        },
        {
            "integrations": "MITRE ATT&CK v2",
            "playbookID": "FeedMitreAttackv2_test"
        },
        {
            "integrations": "ANYRUN",
            "playbookID": "ANYRUN-Test"
        },
        {
            "integrations": "ANYRUN",
            "playbookID": "Detonate File - ANYRUN - Test"
        },
        {
            "integrations": "ANYRUN",
            "playbookID": "Detonate URL - ANYRUN - Test"
        },
        {
            "integrations": "Netcraft",
            "playbookID": "Netcraft test"
        },
        {
            "integrations": "EclecticIQ Platform",
            "playbookID": "EclecticIQ Test"
        },
        {
            "playbookID": "FormattingPerformance - Test",
            "fromversion": "5.0.0"
        },
        {
            "integrations": "AWS - EC2",
            "instance_names": "AWS - EC2",
            "playbookID": "AWS - EC2 Test Playbook",
            "fromversion": "5.0.0",
            "memory_threshold": 90
        },
        {
            "integrations": "AWS - EC2",
            "playbookID": "d66e5f86-e045-403f-819e-5058aa603c32"
        },
        {
            "integrations": "ANYRUN",
            "playbookID": "Detonate File From URL - ANYRUN - Test"
        },
        {
            "integrations": "AWS - CloudTrail",
            "playbookID": "3da2e31b-f114-4d7f-8702-117f3b498de9"
        },
        {
            "integrations": "carbonblackprotection",
            "playbookID": "67b0f25f-b061-4468-8613-43ab13147173"
        },
        {
            "integrations": "DomainTools",
            "playbookID": "DomainTools-Test"
        },
        {
            "integrations": "Exabeam",
            "playbookID": "Exabeam - Test"
        },
        {
            "integrations": "Cisco Spark",
            "playbookID": "Cisco Spark Test New"
        },
        {
            "integrations": "Remedy On-Demand",
            "playbookID": "Remedy-On-Demand-Test"
        },
        {
            "playbookID": "ssdeepreputationtest"
        },
        {
            "playbookID": "TestIsEmailAddressInternal"
        },
        {
            "integrations": "Google Cloud Compute",
            "playbookID": "GoogleCloudCompute-Test"
        },
        {
            "integrations": "AWS - S3",
            "playbookID": "97393cfc-2fc4-4dfe-8b6e-af64067fc436",
            "memory_threshold": 80
        },
        {
            "integrations": "Image OCR",
            "playbookID": "TestImageOCR"
        },
        {
            "integrations": "fireeye",
            "playbookID": "Detonate File - FireEye AX - Test"
        },
        {
            "integrations": [
                "Rasterize",
                "Image OCR"
            ],
            "playbookID": "Rasterize Test",
            "fromversion": "5.0.0"
        },
        {
            "integrations": "Rasterize",
            "playbookID": "RasterizeImageTest",
            "fromversion": "5.0.0"
        },
        {
            "integrations": "Ipstack",
            "playbookID": "Ipstack_Test"
        },
        {
            "integrations": "Perch",
            "playbookID": "Perch-Test"
        },
        {
            "integrations": "Forescout",
            "playbookID": "Forescout-Test"
        },
        {
            "integrations": "GitHub",
            "playbookID": "Git_Integration-Test"
        },
        {
            "integrations": "GitHub IAM",
            "playbookID": "Github IAM - Test Playbook",
            "fromversion": "6.1.0"
        },
        {
            "integrations": "LogRhythmRest",
            "playbookID": "LogRhythm REST test"
        },
        {
            "integrations": "AlienVault USM Anywhere",
            "playbookID": "AlienVaultUSMAnywhereTest"
        },
        {
            "playbookID": "PhishLabsTestPopulateIndicators"
        },
        {
            "playbookID": "Test_HTMLtoMD"
        },
        {
            "integrations": "PhishLabs IOC",
            "playbookID": "PhishLabsIOC TestPlaybook",
            "fromversion": "4.1.0"
        },
        {
            "integrations": "PerceptionPoint",
            "playbookID": "PerceptionPoint Test",
            "fromversion": "4.1.0"
        },
        {
            "integrations": "vmray",
            "playbookID": "VMRay-Test-File",
            "fromversion": "5.5.0"
        },
        {
            "integrations": "AutoFocus V2",
            "playbookID": "AutoFocus V2 test",
            "fromversion": "5.0.0",
            "timeout": 1000
        },
        {
            "playbookID": "Process Email - Generic for Rasterize"
        },
        {
            "playbookID": "Send Investigation Summary Reports - Test",
            "integrations": "EWS Mail Sender",
            "fromversion": "4.5.0",
            "memory_threshold": 100
        },
        {
            "integrations": "Anomali ThreatStream v2",
            "playbookID": "ThreatStream-Test"
        },
        {
            "integrations": "Flashpoint",
            "playbookID": "Flashpoint_event-Test"
        },
        {
            "integrations": "Flashpoint",
            "playbookID": "Flashpoint_forum-Test"
        },
        {
            "integrations": "Flashpoint",
            "playbookID": "Flashpoint_report-Test"
        },
        {
            "integrations": "Flashpoint",
            "playbookID": "Flashpoint_reputation-Test"
        },
        {
            "integrations": "BluecatAddressManager",
            "playbookID": "Bluecat Address Manager test"
        },
        {
            "integrations": "MailListener - POP3 Beta",
            "playbookID": "MailListener-POP3 - Test"
        },
        {
            "playbookID": "sumList - Test"
        },
        {
            "integrations": "VulnDB",
            "playbookID": "Test-VulnDB"
        },
        {
            "integrations": "Shodan_v2",
            "playbookID": "Test-Shodan_v2",
            "timeout": 1000
        },
        {
            "integrations": "Threat Crowd",
            "playbookID": "ThreatCrowd - Test"
        },
        {
            "integrations": "GoogleDocs",
            "playbookID": "GoogleDocs-test"
        },
        {
            "playbookID": "Request Debugging - Test",
            "fromversion": "5.0.0"
        },
        {
            "integrations": "Kaspersky Security Center",
            "playbookID": "Kaspersky Security Center - Test",
            "fromversion": "5.5.0"
        },
        {
            "playbookID": "Test Convert file hash to corresponding hashes",
            "fromversion": "4.5.0",
            "integrations": "VirusTotal",
            "instance_names": "virus_total_general"
        },
        {
            "playbookID": "PAN-OS Query Logs For Indicators Test",
            "fromversion": "5.5.0",
            "timeout": 1500,
            "integrations": "Panorama",
            "instance_names": "palo_alto_panorama"
        },
        {
            "integrations": "Hybrid Analysis",
            "playbookID": "HybridAnalysis-Test",
            "timeout": 500,
            "fromversion": "4.1.0",
            "is_mockable": false
        },
        {
            "integrations": "Elasticsearch v2",
            "instance_names": "es_v7",
            "playbookID": "Elasticsearch_v2_test"
        },
        {
            "integrations": "ElasticsearchFeed",
            "instance_names": "es_demisto_feed",
            "playbookID": "Elasticsearch_Fetch_Demisto_Indicators_Test",
            "fromversion": "5.5.0"
        },
        {
            "integrations": "ElasticsearchFeed",
            "instance_names": "es_generic_feed",
            "playbookID": "Elasticsearch_Fetch_Custom_Indicators_Test",
            "fromversion": "5.5.0"
        },
        {
            "integrations": "Elasticsearch v2",
            "instance_names": "es_v6",
            "playbookID": "Elasticsearch_v2_test-v6"
        },
        {
            "integrations": "PolySwarm",
            "playbookID": "PolySwarm-Test"
        },
        {
            "integrations": "Kennav2",
            "playbookID": "Kenna Test"
        },
        {
            "integrations": "SecurityAdvisor",
            "playbookID": "SecurityAdvisor-Test",
            "fromversion": "4.5.0"
        },
        {
            "integrations": "Google Key Management Service",
            "playbookID": "Google-KMS-test",
            "pid_threshold": 6,
            "memory_threshold": 60
        },
        {
            "integrations": "SecBI",
            "playbookID": "SecBI - Test"
        },
        {
            "playbookID": "ExtractFQDNFromUrlAndEmail-Test"
        },
        {
            "integrations": "EWS v2",
            "playbookID": "Get EWS Folder Test",
            "fromversion": "4.5.0",
            "instance_names": "ewv2_regular",
            "timeout": 1200
        },
        {
            "integrations": "EWSO365",
            "playbookID": "EWS_O365_test",
            "fromversion": "5.0.0"
        },
        {
            "integrations": "EWSO365",
            "playbookID": "EWS_O365_send_mail_test",
            "fromversion": "5.0.0"
        },
        {
            "integrations": "QRadar_v2",
            "playbookID": "QRadar Indicator Hunting Test",
            "timeout": 600,
            "fromversion": "6.0.0"
        },
        {
            "playbookID": "SetAndHandleEmpty test",
            "fromversion": "4.5.0"
        },
        {
            "integrations": "Tanium v2",
            "playbookID": "Tanium v2 - Test"
        },
        {
            "integrations": "Office 365 Feed",
            "playbookID": "Office365_Feed_Test",
            "fromversion": "5.5.0"
        },
        {
            "integrations": "GoogleCloudTranslate",
            "playbookID": "GoogleCloudTranslate-Test",
            "pid_threshold": 9
        },
        {
            "integrations": "Infoblox",
            "playbookID": "Infoblox Test"
        },
        {
            "integrations": "BPA",
            "playbookID": "Test-BPA",
            "fromversion": "4.5.0"
        },
        {
            "playbookID": "GetValuesOfMultipleFIelds Test",
            "fromversion": "4.5.0"
        },
        {
            "playbookID": "IsInternalHostName Test",
            "fromversion": "4.5.0"
        },
        {
            "playbookID": "DigitalGuardian-Test",
            "integrations": "Digital Guardian",
            "fromversion": "5.0.0"
        },
        {
            "integrations": "SplunkPy",
            "playbookID": "Splunk Indicator Hunting Test",
            "fromversion": "5.0.0",
            "memory_threshold": 500,
            "instance_names": "use_default_handler"
        },
        {
            "integrations": "BPA",
            "playbookID": "Test-BPA_Integration",
            "fromversion": "4.5.0"
        },
        {
            "integrations": "AutoFocus Feed",
            "playbookID": "playbook-FeedAutofocus_test",
            "fromversion": "5.5.0"
        },
        {
            "integrations": "AutoFocus Daily Feed",
            "playbookID": "playbook-FeedAutofocus_daily_test",
            "fromversion": "5.5.0"
        },
        {
            "integrations": "PaloAltoNetworks_PrismaCloudCompute",
            "playbookID": "PaloAltoNetworks_PrismaCloudCompute-Test"
        },
        {
            "integrations": "Recorded Future Feed",
            "playbookID": "RecordedFutureFeed - Test",
            "timeout": 1000,
            "fromversion": "5.5.0",
            "memory_threshold": 86
        },
        {
            "integrations": "Expanse",
            "playbookID": "test-Expanse-Playbook",
            "fromversion": "5.0.0"
        },
        {
            "integrations": "Expanse",
            "playbookID": "test-Expanse",
            "fromversion": "5.0.0"
        },
        {
            "integrations": "DShield Feed",
            "playbookID": "playbook-DshieldFeed_test",
            "fromversion": "5.5.0",
            "is_mockable": false
        },
        {
            "integrations": "AlienVault Reputation Feed",
            "playbookID": "AlienVaultReputationFeed_Test",
            "fromversion": "5.5.0",
            "memory_threshold": 190
        },
        {
            "integrations": "BruteForceBlocker Feed",
            "playbookID": "playbook-BruteForceBlocker_test",
            "fromversion": "5.5.0",
            "memory_threshold": 190
        },
        {
            "integrations": "F5Silverline",
            "playbookID": "F5Silverline_TestPlaybook",
            "fromversion": "6.0.0"
        },
        {
            "integrations": "Carbon Black Enterprise EDR",
            "playbookID": "Carbon Black Enterprise EDR Test",
            "fromversion": "5.0.0"
        },
        {
            "integrations": "MongoDB Key Value Store",
            "playbookID": "MongoDB KeyValueStore - Test",
            "pid_threshold": 12,
            "fromversion": "5.0.0"
        },
        {
            "integrations": "MongoDB Log",
            "playbookID": "MongoDBLog - Test",
            "pid_threshold": 12,
            "fromversion": "5.0.0"
        },
        {
            "integrations": "Google Chronicle Backstory",
            "playbookID": "Google Chronicle Backstory Asset - Test",
            "fromversion": "5.0.0"
        },
        {
            "integrations": "Google Chronicle Backstory",
            "playbookID": "Google Chronicle Backstory IOC Details - Test",
            "fromversion": "5.0.0"
        },
        {
            "integrations": "Google Chronicle Backstory",
            "playbookID": "Google Chronicle Backstory List Alerts - Test",
            "fromversion": "5.0.0"
        },
        {
            "integrations": "Google Chronicle Backstory",
            "playbookID": "Google Chronicle Backstory List IOCs - Test",
            "fromversion": "5.0.0"
        },
        {
            "integrations": "Google Chronicle Backstory",
            "playbookID": "Google Chronicle Backstory Reputation - Test",
            "fromversion": "5.0.0"
        },
        {
            "integrations": "Google Chronicle Backstory",
            "playbookID": "Google Chronicle Backstory List Events - Test",
            "fromversion": "5.0.0"
        },
        {
            "integrations": "Feodo Tracker IP Blocklist Feed",
            "instance_names": "feodo_tracker_ip_currently__active",
            "playbookID": "playbook-feodotrackeripblock_test_currently__active",
            "fromversion": "5.5.0"
        },
        {
            "integrations": "Feodo Tracker IP Blocklist Feed",
            "instance_names": "feodo_tracker_ip_30_days",
            "playbookID": "playbook-feodotrackeripblock_test_30_days",
            "fromversion": "5.5.0"
        },
        {
            "integrations": "Code42",
            "playbookID": "Code42-Test",
            "fromversion": "5.0.0",
            "timeout": 600
        },
        {
            "playbookID": "Code42 File Search Test",
            "integrations": "Code42",
            "fromversion": "5.0.0"
        },
        {
            "playbookID": "FetchIndicatorsFromFile-test",
            "fromversion": "5.5.0"
        },
        {
            "integrations": "RiskSense",
            "playbookID": "RiskSense Get Apps - Test"
        },
        {
            "integrations": "RiskSense",
            "playbookID": "RiskSense Get Host Detail - Test"
        },
        {
            "integrations": "RiskSense",
            "playbookID": "RiskSense Get Host Finding Detail - Test"
        },
        {
            "integrations": "RiskSense",
            "playbookID": "RiskSense Get Hosts - Test"
        },
        {
            "integrations": "RiskSense",
            "playbookID": "RiskSense Get Host Findings - Test"
        },
        {
            "integrations": "RiskSense",
            "playbookID": "RiskSense Get Unique Cves - Test"
        },
        {
            "integrations": "RiskSense",
            "playbookID": "RiskSense Get Unique Open Findings - Test"
        },
        {
            "integrations": "RiskSense",
            "playbookID": "RiskSense Get Apps Detail - Test"
        },
        {
            "integrations": "RiskSense",
            "playbookID": "RiskSense Apply Tag - Test"
        },
        {
            "integrations": "Indeni",
            "playbookID": "Indeni_test",
            "fromversion": "5.0.0"
        },
        {
            "integrations": "SafeBreach v2",
            "playbookID": "playbook-SafeBreach-Test",
            "fromversion": "5.5.0"
        },
        {
            "integrations": "AlienVault OTX TAXII Feed",
            "playbookID": "playbook-feedalienvaultotx_test",
            "fromversion": "5.5.0"
        },
        {
            "playbookID": "ExtractDomainAndFQDNFromUrlAndEmail-Test",
            "fromversion": "5.5.0"
        },
        {
            "integrations": "Cortex Data Lake",
            "playbookID": "Cortex Data Lake Test",
            "instance_names": "cdl_prod",
            "fromversion": "4.5.0"
        },
        {
            "integrations": "Cortex Data Lake",
            "playbookID": "Cortex Data Lake Test",
            "instance_names": "cdl_dev",
            "fromversion": "4.5.0"
        },
        {
            "integrations": "MongoDB",
            "playbookID": "MongoDB - Test"
        },
        {
            "integrations": "DNSDB_v2",
            "playbookID": "DNSDB-Test",
            "fromversion": "5.0.0"
        },
        {
            "playbookID": "DBotCreatePhishingClassifierV2FromFile-Test",
            "timeout": 60000,
            "fromversion": "6.1.0",
            "instance_names": "ml_dummy_prod",
            "integrations": "AzureWAF"
        },
        {
            "integrations": "IBM Resilient Systems",
            "playbookID": "IBM Resilient Systems Test"
        },
        {
            "integrations": [
                "Prisma Access",
                "Prisma Access Egress IP feed"
            ],
            "playbookID": "Prisma_Access_Egress_IP_Feed-Test",
            "timeout": 60000,
            "fromversion": "5.5.0",
            "nightly": true
        },
        {
            "integrations": "Prisma Access",
            "playbookID": "Prisma_Access-Test",
            "timeout": 60000,
            "fromversion": "5.5.0",
            "nightly": true
        },
        {
            "playbookID": "EvaluateMLModllAtProduction-Test",
            "fromversion": "5.5.0"
        },
        {
            "integrations": "GCP Whitelist Feed",
            "playbookID": "GCPWhitelist_Feed_Test",
            "fromversion": "5.5.0"
        },
        {
            "integrations": "Azure AD Connect Health Feed",
            "playbookID": "FeedAzureADConnectHealth_Test",
            "fromversion": "5.5.0"
        },
        {
            "integrations": "Zoom Feed",
            "playbookID": "FeedZoom_Test",
            "fromversion": "5.5.0"
        },
        {
            "playbookID": "PCAP Analysis Test",
            "integrations": [
                "ipinfo",
                "WildFire-v2"
            ],
            "fromversion": "5.0.0",
            "timeout": 1200
        },
        {
            "integrations": "Workday",
            "playbookID": "Workday - Test",
            "fromversion": "5.0.0",
            "timeout": 600
        },
        {
            "integrations": "Unit42 Feed",
            "playbookID": "Unit42 Feed - Test",
            "fromversion": "5.5.0",
            "timeout": 600
        },
        {
            "integrations": "CrowdStrikeMalquery",
            "playbookID": "CrowdStrikeMalquery-Test",
            "fromversion": "5.0.0",
            "timeout": 2500
        },
        {
            "integrations": "Sixgill_Darkfeed",
            "playbookID": "Sixgill-Darkfeed_Test",
            "fromversion": "5.5.0"
        },
        {
            "playbookID": "hashIncidentFields-test",
            "fromversion": "4.5.0",
            "timeout": 60000
        },
        {
            "integrations": "RSA Archer v2",
            "playbookID": "Archer v2 - Test",
            "fromversion": "5.0.0",
            "timeout": 600
        },
        {
            "integrations": "WootCloud",
            "playbookID": "TestWootCloudPlaybook",
            "fromversion": "5.0.0"
        },
        {
            "integrations": "Ivanti Heat",
            "playbookID": "Ivanti Heat - Test"
        },
        {
            "integrations": "MicrosoftCloudAppSecurity",
            "playbookID": "MicrosoftCloudAppSecurity-Test"
        },
        {
            "integrations": "Blueliv ThreatCompass",
            "playbookID": "Blueliv_ThreatCompass_test",
            "fromversion": "5.0.0"
        },
        {
            "playbookID": "IncreaseIncidentSeverity-Test",
            "fromversion": "5.0.0"
        },
        {
            "integrations": "TrendMicro Cloud App Security",
            "playbookID": "playbook_TrendmicroCAS_Test",
            "fromversion": "5.0.0",
            "timeout": 300
        },
        {
            "playbookID": "IfThenElse-Test",
            "fromversion": "5.0.0"
        },
        {
            "integrations": "Imperva WAF",
            "playbookID": "Imperva WAF - Test"
        },
        {
            "integrations": "CheckPointFirewall_v2",
            "playbookID": "checkpoint-testplaybook",
            "timeout": 500,
            "nightly": true
        },
        {
            "playbookID": "FailedInstances - Test",
            "integrations": "Whois",
            "fromversion": "4.5.0"
        },
        {
            "integrations": "F5 ASM",
            "playbookID": "playbook-F5_ASM-Test",
            "timeout": 600,
            "fromversion": "5.0.0",
            "nightly": true
        },
        {
            "playbookID": "Hatching Triage - Detonate File",
            "integrations": "Hatching Triage",
            "fromversion": "5.5.0"
        },
        {
            "integrations": "Rundeck",
            "playbookID": "Rundeck_test",
            "fromversion": "5.5.0",
            "is_mockable": false
        },
        {
            "playbookID": "Field polling test",
            "timeout": 600,
            "fromversion": "5.0.0"
        },
        {
            "integrations": "Generic Webhook",
            "playbookID": "Generic Webhook - Test",
            "fromversion": "5.5.0"
        },
        {
            "integrations": "Palo Alto Networks Enterprise DLP",
            "playbookID": "Palo_Alto_Networks_Enterprise_DLP - Test",
            "fromversion": "5.0.0"
        },
        {
            "integrations": "Cryptocurrency",
            "playbookID": "Cryptocurrency-Test",
            "is_mockable": false
        },
        {
            "integrations": "Public DNS Feed",
            "playbookID": "Public_DNS_Feed_Test",
            "fromversion": "5.5.0"
        },
        {
            "integrations": "BitcoinAbuse",
            "playbookID": "BitcoinAbuse-test",
            "fromversion": "5.5.0"
        },
        {
            "integrations": "ExpanseV2",
            "playbookID": "ExpanseV2 Test",
            "fromversion": "6.0.0"
        },
        {
            "integrations": "FeedExpanse",
            "playbookID": "Feed Expanse Test",
            "fromversion": "6.0.0"
        },
        {
            "integrations": "MicrosoftGraphIdentityandAccess",
            "playbookID": "Identity & Access test playbook"
        },
        {
            "integrations": "MicrosoftPolicyAndComplianceAuditLog",
            "playbookID": "Audit Log - Test"
        },
        {
            "integrations": "Nutanix Hypervisor",
            "playbookID": "Nutanix-test"
        },
        {
            "integrations": "Azure Storage",
            "playbookID": "Azure Storage - Test"
        },
        {
            "integrations": "MicrosoftGraphApplications",
            "playbookID": "MSGraph Applications Test"
        },
        {
            "integrations": "EWS Extension Online Powershell v2",
            "playbookID": "EWS Extension: Powershell Online V2 Test",
            "fromversion": "6.0.0",
            "toversion": "6.0.9",
            "timeout": 250
        },
        {
            "integrations": "VirusTotal (API v3)",
            "playbookID": "VirusTotal (API v3) Detonate Test",
            "instance_names": [
                "virus_total_v3",
                "virus_total_v3_premium"
            ],
            "is_mockable": false
        },
        {
            "integrations": "VirusTotal (API v3)",
            "playbookID": "VirusTotalV3-test",
            "instance_names": [
                "virus_total_v3"
            ],
            "fromversion": "5.5.0"
        },
        {
            "integrations": "HostIo",
            "playbookID": "HostIo_Test"
        },
        {
            "playbookID": "CreateCertificate-Test",
            "fromversion": "5.5.0"
        },
        {
            "integrations": "LogPoint SIEM Integration",
            "playbookID": "LogPoint SIEM Integration - Test Playbook 1"
        },
        {
            "integrations": "LogPoint SIEM Integration",
            "playbookID": "LogPoint SIEM Integration - Test Playbook 2"
        },
        {
            "integrations": "Cisco Stealthwatch",
            "fromversion": "5.5.0",
            "playbookID": "Cisco Stealthwatch Test"
        },
        {
            "integrations": "cymulate_v2",
            "playbookID": "Cymulate V2 Test",
            "fromversion": "6.0.0"
        },
        {
            "integrations": "OpenCTI",
            "playbookID": "OpenCTI Test",
            "fromversion": "5.0.0"
        },
        {
            "integrations": "Microsoft Graph API",
            "playbookID": "Microsoft Graph API - Test",
            "fromversion": "5.0.0"
        },
        {
            "integrations": "QRadar v3",
            "playbookID": "QRadar_v3-test",
            "fromversion": "6.0.0"
        },
        {
            "playbookID": "DbotPredictOufOfTheBoxTest",
            "fromversion": "4.5.0",
            "timeout": 1000
        },
        {
            "playbookID": "DbotPredictOufOfTheBoxTestV2",
            "fromversion": "5.5.0",
            "timeout": 1000
        },
        {
            "integrations": "HPEArubaClearPass",
            "playbookID": "HPEArubaClearPass_TestPlaybook"
        },
        {
            "integrations": "CrowdstrikeFalcon",
            "playbookID": "Get endpoint details - Generic - test",
            "fromversion": "5.5.0"
        },
        {
            "integrations": "CrowdstrikeFalcon",
            "playbookID": "Isolate and unisolate endpoint - test",
            "fromversion": "5.5.0"
        },
        {
            "integrations": "VirusTotal - Premium (API v3)",
            "playbookID": "VirusTotal Premium v3 TestPlaybook",
            "fromversion": "5.5.0"
        },
        {
            "integrations": "Armis",
            "playbookID": "Armis-Test",
            "fromversion": "5.5.0"
        },
        {
            "playbookID": "Tidy - Test",
            "integrations": [
                "AWS - EC2",
                "Demisto REST API",
                "Tidy"
            ],
            "instance_names": [
                "aws_alloacte_host"
            ],
            "fromversion": "6.0.0",
            "nightly": true
        },
        {
            "integrations": "Trend Micro Deep Security",
            "playbookID": "Trend Micro Deep Security - Test"
        },
        {
            "integrations": "Carbon Black Endpoint Standard",
            "playbookID": "carbonBlackEndpointStandardTestPlaybook",
            "fromversion": "5.5.0",
            "is_mockable": false
        },
        {
            "integrations": "Proofpoint TAP v2",
            "playbookID": "ProofpointTAP-Test"
        },
        {
            "integrations": "QualysV2",
            "playbookID": "QualysVulnerabilityManagement-Test",
            "fromversion": "5.5.0",
            "timeout": 3000
        },
        {
            "integrations": "ThreatExchange v2",
            "playbookID": "ThreatExchangeV2-test",
            "fromversion": "5.5.0"
        },
        {
            "integrations": "NetscoutAED",
            "playbookID": "NetscoutAED-Test",
            "fromversion": "5.5.0"
        },
        {
            "integrations": "VMware Workspace ONE UEM (AirWatch MDM)",
            "playbookID": "VMware Workspace ONE UEM (AirWatch MDM)-Test",
            "fromversion": "6.0.0"
        },
        {
            "integrations": "CarbonBlackLiveResponseCloud",
            "playbookID": "CarbonBlackLiveResponseCloud-Test",
            "fromversion": "5.5.0",
            "is_mockable": false
        },
        {
            "playbookID": "EDL Performance Test",
            "instance_names": "edl_auto",
            "integrations": [
                "EDL",
                "Create-Mock-Feed-Relationships"
            ],
            "fromversion": "6.0.0",
            "timeout": 3500,
            "memory_threshold": 900,
            "pid_threshold": 12,
            "context_print_dt": "EDLHey"
        },
        {
            "playbookID": "Export Indicators Performance Test",
            "instance_names": "eis_auto",
            "integrations": [
                "ExportIndicators",
                "Create-Mock-Feed-Relationships"
            ],
            "fromversion": "6.0.0",
            "timeout": 3500,
            "memory_threshold": 900,
            "pid_threshold": 12,
            "context_print_dt": "EISHey"
        },
        {
            "integrations": "jamf v2",
            "playbookID": "Jamf_v2_test",
            "fromversion": "5.5.0"
        },
        {
            "playbookID": "DBot Build Phishing Classifier Test - Multiple Algorithms",
            "timeout": 60000,
            "fromversion": "6.1.0",
            "instance_names": "ml_dummy_prod",
            "integrations": "AzureWAF"
        },
        {
            "integrations": ["AutoFocus Daily Feed", "Demisto REST API"],
            "playbookID": "Fetch Indicators Test",
            "fromversion": "6.0.0",
            "is_mockable": false,
            "timeout": 2400
        },
        {
            "integrations": "SOCRadarIncidents",
            "playbookID": "SOCRadarIncidents-Test"
        },
        {
            "integrations": "SOCRadarThreatFusion",
            "playbookID": "SOCRadarThreatFusion-Test"
        },
        {
            "integrations": ["ServiceNow v2", "Demisto REST API"],
            "playbookID": "Fetch Incidents Test",
            "instance_names": "snow_basic_auth",
            "fromversion": "6.0.0",
            "is_mockable": false,
            "timeout": 2400
        }
    ],
    "skipped_tests": {
        "Zscaler Test": "We won't get license (Issues 40157,17784)",
        "Github IAM - Test Playbook": "Issue 32383",
        "Calculate Severity - Standard - Test": "Issue 32715",
        "Calculate Severity - Generic v2 - Test": "Issue 32716",
        "Workday - Test": "No credentials Issue 29595",
        "Tidy - Test": "Will run it manually.",
        "Protectwise-Test": "Issue 28168",
        "TestDedupIncidentsPlaybook": "Issue 24344",
        "CreateIndicatorFromSTIXTest": "Issue 24345",
        "Endpoint data collection test": "Uses a deprecated playbook called Endpoint data collection",
        "Prisma_Access_Egress_IP_Feed-Test": "unskip after we will get Prisma Access instance - Issue 27112",
        "Prisma_Access-Test": "unskip after we will get Prisma Access instance - Issue 27112",
        "Symantec Deepsight Test": "Issue 22971",
        "TestProofpointFeed": "Issue 22229",
        "Symantec Data Loss Prevention - Test": "Issue 20134",
        "NetWitness Endpoint Test": "Issue 19878",
        "InfoArmorVigilanteATITest": "Test issue 17358",
        "ArcSight Logger test": "Issue 19117",
        "3da2e31b-f114-4d7f-8702-117f3b498de9": "Issue 19837",
        "d66e5f86-e045-403f-819e-5058aa603c32": "pr 3220",
        "IntSights Mssp Test": "Issue #16351",
        "fd93f620-9a2d-4fb6-85d1-151a6a72e46d": "Issue 19854",
        "Test Playbook TrendMicroDDA": "Issue 16501",
        "ssdeepreputationtest": "Issue #20953",
        "C2sec-Test": "Issue #21633",
        "ThreatConnect v2 - Test": "Issue 26782",
        "Email Address Enrichment - Generic v2.1 - Test": "Issue 26785",
        "Tanium v2 - Test": "Issue 26822",
        "Fidelis Elevate Network": "Issue 26453",
        "Cortex XDR - IOC - Test": "Issue 37957",
        "Cherwell Example Scripts - test": "Issue 26780",
        "Cherwell - test": "Issue 26780",
        "PAN-OS Query Logs For Indicators Test": "Issue 28753",
        "TCPUtils-Test": "Issue 29677",
        "Polygon-Test": "Issue 29060",
        "AttackIQ - Test": "Issue 29774",
        "Azure Compute - Test": "Issue 28056",
        "forcepoint test": "Issue 28043",
        "Test-VulnDB": "Issue 30875",
        "Malware Domain List Active IPs Feed Test": "Issue 30878",
        "CuckooTest": "Issue 25601",
        "PhishlabsIOC_DRP-Test": "Issue 29589",
        "Carbon Black Live Response Test": "Issue 28237",
        "Carbon Black Enterprise Protection V2 Test": "Issue 32322",
        "Google_Vault-Search_And_Display_Results_test": "Issue 24348",
        "FeedThreatConnect-Test": "Issue 32317",
        "Palo_Alto_Networks_Enterprise_DLP - Test": "Issue 32568",
        "JoeSecurityTestDetonation": "Issue 25650",
        "JoeSecurityTestPlaybook": "Issue 25649",
        "Cortex Data Lake Test": "Issue 24346",
        "Phishing - Cre - Test - Incident Starter": "Issue 26784",
        "Test Playbook McAfee ATD": "Issue 33409",
        "Detonate Remote File From URL -McAfee-ATD - Test": "Issue 33407",
        "Test Playbook McAfee ATD Upload File": "Issue 33408",
        "Trend Micro Apex - Test": "Issue 27280",
        "Microsoft Defender - ATP - Indicators Test": "Issue 29279",
        "Test-BPA": "Issue 28406",
        "Test-BPA_Integration": "Issue 28236",
        "TestTOPdeskPlaybook": "Issue 35412",
        "PAN-OS EDL Setup v3 Test": "Issue 35386",
        "Google-Vault-Generic-Test": "Issue 24347",
        "GmailTest": "Issue 27057",
        "get_file_sample_by_hash_-_cylance_protect_-_test": "Issue 28823",
        "Carbon Black Enterprise EDR Test": "Issue 29775",
        "VirusTotal (API v3) Detonate Test": "Issue 36004",
        "FailedInstances - Test": "Issue 33218",
        "PAN-OS DAG Configuration Test": "Issue 19205",
        "PAN-OS - Block IP - Static Address Group Test": "Issue 37021",
        "PAN-OS - Block IP - Custom Block Rule Test": "Issue 37023",
        "Centreon-Test-Playbook": "Issue 37022",
        "PAN-OS - Block URL - Custom URL Category Test": "Issue 37024",
<<<<<<< HEAD
        "Pwned v2 test": "Issue 26601",
        "TestEmailRepIOPlaybook": "Issue 33219",
=======
        "Service Desk Plus - Generic Polling Test": "Issue 30798",
>>>>>>> 31d704a7
        "get_original_email_-_ews-_test": "Issue 27571",
        "PANW Threat Vault - Signature Search - Test": "Issue 30930",
        "Trend Micro Deep Security - Test": "outsourced",
        "Microsoft Teams - Test": "Issue 38263",
        "QualysVulnerabilityManagement-Test": "Issue 38640",
        "test playbook - QRadarCorrelations": "Issue 38639",
        "EWS Extension: Powershell Online V2 Test": "Issue 39008",
        "O365 - EWS - Extension - Test": "Issue 39008",
        "Majestic Million Test Playbook": "Issue 30931",
        "iDefense_v2_Test": "Issue 40126",
        "EWS Mail Sender Test": "Issue 27944",
        "McAfee ESM v2 - Test v10.3.0": "Issue 35616",
        "AzureADTest": "Issue 40131",
        "Feed iDefense Test": "Issue 34035",
        "FireEyeNX-Test": "Issue 33216",
        "McAfee ESM v2 - Test v10.2.0": "Issue 35670",
        "McAfee ESM Watchlists - Test v10.3.0": "Issue 37130",
        "McAfee ESM Watchlists - Test v10.2.0": "Issue 39389",
        "Microsoft Teams Management - Test": "Issue 33410",
        "RedLockTest": "Issue 24600",
        "MicrosoftGraphMail-Test_prod": "Issue 40125"
    },
    "skipped_integrations": {

        "_comment1": "~~~ NO INSTANCE ~~~",
        "Ipstack": "Usage limit reached (Issue 38063)",
        "AnsibleAlibabaCloud": "No instance - issue 40447",
        "AnsibleAzure": "No instance - issue 40447",
        "AnsibleCiscoIOS": "No instance - issue 40447",
        "AnsibleCiscoNXOS": "No instance - issue 40447",
        "AnsibleHCloud": "No instance - issue 40447",
        "AnsibleKubernetes": "No instance - issue 40447",
        "AnsibleACME": "No instance - issue 40447",
        "AnsibleDNS": "No instance - issue 40447",
        "AnsibleLinux": "No instance - issue 40447",
        "AnsibleOpenSSL": "No instance - issue 40447",
        "AnsibleMicrosoftWindows": "No instance - issue 40447",
        "AnsibleVMware": "No instance - issue 40447",
        "SolarWinds": "No instance - developed by Crest",
        "SOCRadarIncidents": "No instance - developed by partner",
        "SOCRadarThreatFusion": "No instance - developed by partner",
        "trustwave secure email gateway": "No instance - developed by Qmasters",
        "VMware Workspace ONE UEM (AirWatch MDM)": "No instance - developed by crest",
        "ServiceDeskPlus (On-Premise)": "No instance",
        "Forcepoint": "instance issues. Issue 28043",
        "ZeroFox": "Issue 29284",
        "Symantec Management Center": "Issue 23960",
        "Traps": "Issue 24122",
        "Fidelis Elevate Network": "Issue 26453",
        "CrowdStrike Falcon X": "Issue 26209",
        "ArcSight Logger": "Issue 19117",
        "Sophos Central": "No instance",
        "MxToolBox": "No instance",
        "Prisma Access": "Instance will be provided soon by Lior and Prasen - Issue 27112",
        "AlphaSOC Network Behavior Analytics": "No instance",
        "IsItPhishing": "No instance",
        "Verodin": "No instance",
        "EasyVista": "No instance",
        "Pipl": "No instance",
        "Moloch": "No instance",
        "Twilio": "No instance",
        "Zendesk": "No instance",
        "GuardiCore": "No instance",
        "Nessus": "No instance",
        "Cisco CloudLock": "No instance",
        "Vectra v2": "No instance",
        "GoogleCloudSCC": "No instance, outsourced",
        "FortiGate": "License expired, and not going to get one (issue 14723)",
        "Attivo Botsink": "no instance, not going to get it",
        "VMware": "no License, and probably not going to get it",
        "AWS Sagemaker": "License expired, and probably not going to get it",
        "Symantec MSS": "No instance, probably not going to get it (issue 15513)",
        "Google Cloud Compute": "Can't test yet",
        "FireEye ETP": "No instance",
        "Proofpoint TAP v2": "No instance",
        "remedy_sr_beta": "No instance",
        "fireeye": "Issue 19839",
        "Remedy On-Demand": "Issue 19835",
        "Check Point": "Issue 18643",
        "CheckPointFirewall_v2": "Issue 18643",
        "Preempt": "Issue 20268",
        "Jask": "Issue 18879",
        "vmray": "Issue 18752",
        "Anomali ThreatStream v2": "Issue 19182",
        "Anomali ThreatStream": "Issue 19182",
        "SCADAfence CNM": "Issue 18376",
        "ArcSight ESM v2": "Issue #18328",
        "AlienVault USM Anywhere": "Issue #18273",
        "Dell Secureworks": "No instance",
        "Netskope": "instance is down",
        "Service Manager": "Expired license",
        "carbonblackprotection": "License expired",
        "icebrg": "Issue 14312",
        "Freshdesk": "Trial account expired",
        "Threat Grid": "Issue 16197",
        "Kafka V2": "Can not connect to instance from remote",
        "Check Point Sandblast": "Issue 15948",
        "Remedy AR": "getting 'Not Found' in test button",
        "Salesforce": "Issue 15901",
        "RedCanary": "License expired",
        "ANYRUN": "No instance",
        "Snowflake": "Looks like account expired, needs looking into",
        "Cisco Spark": "Issue 18940",
        "Phish.AI": "Issue 17291",
        "MaxMind GeoIP2": "Issue 18932.",
        "Exabeam": "Issue 19371",
        "PaloAltoNetworks_PrismaCloudCompute": "Issue 27112",
        "Ivanti Heat": "Issue 26259",
        "AWS - Athena - Beta": "Issue 19834",
        "SNDBOX": "Issue 28826",
        "Workday": "License expired Issue: 29595",
        "FireEyeFeed": "License expired Issue: 31838",
        "Akamai WAF": "Issue 32318",
        "FraudWatch": "Issue 34299",
        "Cisco Stealthwatch": "No instance - developed by Qmasters",
        "Armis": "No instance - developed by SOAR Experts",

        "_comment2": "~~~ UNSTABLE ~~~",
        "Tenable.sc": "unstable instance",
        "ThreatConnect v2": "unstable instance",

        "_comment3": "~~~ QUOTA ISSUES ~~~",
        "Lastline": "issue 20323",
        "Google Resource Manager": "Cannot create projects because have reached allowed quota.",
        "Looker": "Warehouse 'DEMO_WH' cannot be resumed because resource monitor 'LIMITER' has exceeded its quota.",

        "_comment4": "~~~ OTHER ~~~",
        "AlienVault OTX TAXII Feed": "Issue 29197",
        "EclecticIQ Platform": "Issue 8821",
        "Zoom": "Issue 19832",
        "Forescout": "Can only be run from within PANW network. Look in keeper for - Demisto in the LAB",
        "FortiManager": "Can only be run within PANW network",
        "HelloWorldSimple": "This is just an example integration - no need for test",
        "TestHelloWorldPlaybook": "This is just an example integration - no need for test",
        "Lastline v2": "Temporary skipping, due to quota issues, in order to merge a PR",
        "AttackIQFireDrill": "License issues #29774",
        "SentinelOne V2": "License expired issue #24933",
        "G Suite Security Alert Center": "Developed by crest, need to add permissions to our instance",
        "AutoFocus V2": "Nightly build troubleshooting"
    },
    "nightly_integrations": [
        "Lastline v2",
        "TruSTAR",
        "VulnDB"
    ],
    "unmockable_integrations": {
        "NetscoutArborSightline": "Uses timestamp",
        "EwsExtension": "Powershell does not support proxy",
        "EWS Extension Online Powershell v2": "Powershell does not support proxy/ssl",
        "Office 365 Feed": "Client sends a unique uuid as first request of every run",
        "AzureWAF": "Has a command that sends parameters in the path",
        "HashiCorp Vault": "Has a command that sends parameters in the path",
        "urlscan.io": "Uses data that comes in the headers",
        "CloudConvert": "has a command that uploads a file (!cloudconvert-upload)",
        "Symantec Messaging Gateway": "Test playbook uses a random string",
        "AlienVault OTX TAXII Feed": "Client from 'cabby' package generates uuid4 in the request",
        "Generic Webhook": "Does not send HTTP traffic",
        "Microsoft Endpoint Configuration Manager": "Uses Microsoft winRM",
        "SecurityIntelligenceServicesFeed": "Need proxy configuration in server",
        "BPA": "Playbook using GenericPolling which is inconsistent",
        "XsoarPowershellTesting": "Integration which not use network.",
        "Mail Listener v2": "Integration has no proxy checkbox",
        "Cortex XDR - IOC": "'Cortex XDR - IOC - Test' is using also the fetch indicators which is not working in proxy mode",
        "SecurityAndCompliance": "Integration doesn't support proxy",
        "Cherwell": "Submits a file - tests that send files shouldn't be mocked. this problem was fixed but the test is not running anymore because the integration is skipped",
        "Maltiverse": "issue 24335",
        "ActiveMQ": "stomp sdk not supporting proxy.",
        "MITRE ATT&CK": "Using taxii2client package",
        "MongoDB": "Our instance not using SSL",
        "Cortex Data Lake": "Integration requires SSL",
        "Google Key Management Service": "The API requires an SSL secure connection to work.",
        "McAfee ESM-v10": "we have multiple instances with same test playbook, mock recording are per playbook so it keeps failing the playback step",
        "mysql": "Does not use http",
        "SlackV2": "Integration requires SSL",
        "SlackV3": "Integration requires SSL",
        "Whois": "Mocks does not support sockets",
        "Panorama": "Exception: Proxy process took to long to go up. https://circleci.com/gh/demisto/content/24826",
        "Image OCR": "Does not perform network traffic",
        "Server Message Block (SMB) v2": "Does not perform http communication",
        "Active Directory Query v2": "Does not perform http communication",
        "dnstwist": "Does not perform http communication",
        "Generic SQL": "Does not perform http communication",
        "PagerDuty v2": "Integration requires SSL",
        "TCPIPUtils": "Integration requires SSL",
        "Luminate": "Integration has no proxy checkbox",
        "Shodan": "Integration has no proxy checkbox",
        "Google BigQuery": "Integration has no proxy checkbox",
        "ReversingLabs A1000": "Checking",
        "Check Point": "Checking",
        "okta": "Test Module failing, suspect it requires SSL",
        "Okta v2": "dynamic test, need to revisit and better avoid conflicts",
        "Awake Security": "Checking",
        "ArcSight ESM v2": "Checking",
        "Phish.AI": "Checking",
        "Intezer": "Nightly - Checking",
        "ProtectWise": "Nightly - Checking",
        "google-vault": "Nightly - Checking",
        "McAfee NSM": "Nightly - Checking",
        "Forcepoint": "Nightly - Checking",
        "palo_alto_firewall": "Need to check test module",
        "Signal Sciences WAF": "error with certificate",
        "google": "'unsecure' parameter not working",
        "EWS Mail Sender": "Inconsistent test (playback fails, record succeeds)",
        "ReversingLabs Titanium Cloud": "No Unsecure checkbox. proxy trying to connect when disabled.",
        "Recorded Future": "might be dynamic test",
        "AlphaSOC Wisdom": "Test module issue",
        "RedLock": "SSL Issues",
        "Microsoft Graph User": "Test direct access to oproxy",
        "Azure Security Center v2": "Test direct access to oproxy",
        "Azure Compute v2": "Test direct access to oproxy",
        "AWS - CloudWatchLogs": "Issue 20958",
        "AWS - Athena - Beta": "Issue 24926",
        "AWS - CloudTrail": "Issue 24926",
        "AWS - Lambda": "Issue 24926",
        "AWS - IAM": "Issue 24926",
        "AWS Sagemaker": "Issue 24926",
        "Gmail Single User": "googleclient sdk has time based challenge exchange",
        "Gmail": "googleclient sdk has time based challenge exchange",
        "GSuiteAdmin": "googleclient sdk has time based challenge exchange",
        "GoogleCloudTranslate": "google translate sdk does not support proxy",
        "Google Chronicle Backstory": "SDK",
        "Google Vision AI": "SDK",
        "Google Cloud Compute": "googleclient sdk has time based challenge exchange",
        "Google Cloud Functions": "googleclient sdk has time based challenge exchange",
        "GoogleDocs": "googleclient sdk has time based challenge exchange",
        "GooglePubSub": "googleclient sdk has time based challenge exchange",
        "Google Resource Manager": "googleclient sdk has time based challenge exchange",
        "Google Cloud Storage": "SDK",
        "GoogleCalendar": "googleclient sdk has time based challenge exchange",
        "GoogleDrive": "googleclient sdk has time based challenge exchange",
        "Syslog Sender": "syslog",
        "syslog": "syslog",
        "MongoDB Log": "Our instance not using SSL",
        "MongoDB Key Value Store": "Our instance not using SSL",
        "GoogleKubernetesEngine": "SDK",
        "TAXIIFeed": "Cannot use proxy",
        "EWSO365": "oproxy dependent",
        "MISP V2": "Cleanup process isn't performed as expected.",
        "MISP V3": "Cleanup process isn't performed as expected.",
        "Azure Network Security Groups": "Has a command that sends parameters in the path",
        "GitHub": "Cannot use proxy",
        "LogRhythm": "Cannot use proxy",
        "Create-Mock-Feed-Relationships": "recording is redundant for this integration",
        "RSA Archer v2": "cannot connect to proxy"
    },
    "parallel_integrations": [
        "AWS - EC2",
        "Amazon DynamoDB",
        "AWS - ACM",
        "AWS - Security Hub",
        "Cryptocurrency",
        "SNDBOX",
        "Whois",
        "Rasterize",
        "CVE Search v2",
        "VulnDB",
        "CheckPhish",
        "Tanium",
        "LogRhythmRest",
        "ipinfo",
        "ipinfo_v2",
        "Demisto REST API",
        "syslog",
        "ElasticsearchFeed",
        "MITRE ATT&CK",
        "Microsoft Intune Feed",
        "JSON Feed",
        "Plain Text Feed",
        "Fastly Feed",
        "Malware Domain List Active IPs Feed",
        "Blocklist_de Feed",
        "Cloudflare Feed",
        "AzureFeed",
        "SpamhausFeed",
        "Cofense Feed",
        "Bambenek Consulting Feed",
        "AWS Feed",
        "CSVFeed",
        "ProofpointFeed",
        "abuse.ch SSL Blacklist Feed",
        "TAXIIFeed",
        "Office 365 Feed",
        "AutoFocus Feed",
        "Recorded Future Feed",
        "DShield Feed",
        "AlienVault Reputation Feed",
        "BruteForceBlocker Feed",
        "Feodo Tracker IP Blocklist Feed",
        "AlienVault OTX TAXII Feed",
        "Prisma Access Egress IP feed",
        "Lastline v2",
        "McAfee DXL",
        "GCP Whitelist Feed",
        "Cortex Data Lake",
        "Mail Listener v2",
        "EDL",
        "Create-Mock-Feed-Relationships"
    ],
    "private_tests": [
        "HelloWorldPremium_Scan-Test"
    ],
    "docker_thresholds": {

        "_comment": "Add here docker images which are specific to an integration and require a non-default threshold (such as rasterize or ews). That way there is no need to define this multiple times. You can specify full image name with version or without.",
        "images": {
            "demisto/chromium": {
                "pid_threshold": 11
            },
            "demisto/py-ews:2.0": {
                "memory_threshold": 150
            },
            "demisto/pymisp:1.0.0.52": {
                "memory_threshold": 150
            },
            "demisto/pytan": {
                "pid_threshold": 11
            },
            "demisto/google-k8s-engine:1.0.0.9467": {
                "pid_threshold": 11
            },
            "demisto/threatconnect-tcex": {
                "pid_threshold": 11
            },
            "demisto/taxii2": {
                "pid_threshold": 11
            },
            "demisto/pwsh-infocyte": {
                "pid_threshold": 24,
                "memory_threshold": 140
            },
            "demisto/pwsh-exchange": {
                "pid_threshold": 24,
                "memory_threshold": 140
            },
            "demisto/powershell": {
                "pid_threshold": 24,
                "memory_threshold": 140
            },
            "demisto/powershell-ubuntu": {
                "pid_threshold": 45,
                "memory_threshold": 200
            },
            "demisto/boto3": {
                "memory_threshold": 90
            },
            "demisto/flask-nginx": {
                "pid_threshold": 11
            }
        }
    }
}<|MERGE_RESOLUTION|>--- conflicted
+++ resolved
@@ -3608,12 +3608,6 @@
         "PAN-OS - Block IP - Custom Block Rule Test": "Issue 37023",
         "Centreon-Test-Playbook": "Issue 37022",
         "PAN-OS - Block URL - Custom URL Category Test": "Issue 37024",
-<<<<<<< HEAD
-        "Pwned v2 test": "Issue 26601",
-        "TestEmailRepIOPlaybook": "Issue 33219",
-=======
-        "Service Desk Plus - Generic Polling Test": "Issue 30798",
->>>>>>> 31d704a7
         "get_original_email_-_ews-_test": "Issue 27571",
         "PANW Threat Vault - Signature Search - Test": "Issue 30930",
         "Trend Micro Deep Security - Test": "outsourced",
