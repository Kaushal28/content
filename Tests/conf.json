--- conflicted
+++ resolved
@@ -1873,9 +1873,7 @@
         }
     ],
     "skipped_tests": {
-<<<<<<< HEAD
         "FilterByList - Test": "Issue 19469",
-        "ThreatQ - Test": "Issue 19468",
         "VxStream Test": "Issue 19439",
         "SentinelOne V2 - test": "Issue 19361",
         "CuckooTest": "Issue 19425",
@@ -1885,18 +1883,6 @@
         "McAfee-TIE Test": "Issue #18350",
         "Autoextract - Test": "Issue #18343",
         "rsa_packets_and_logs_test": "Issue #18332",
-=======
-        "FilterByList - Test": "(Issue 19469)",
-        "VxStream Test": "Failing test (Issue 19439)",
-        "SentinelOne V2 - test": "Failing test (Issue 19361)",
-        "CuckooTest": "Cuckoo fails to complete tasks (Issue 19425)",
-        "TestParseEmailHeaders": "Fails on conditional task (Issue 18815)",
-        "CheckpointFW-test": "Test is not stable (Issue 18643)",
-        "search_endpoints_by_hash_-_tie_-_test": "Test is unstable - from time to time fails to create an instance (issue #18350)",
-        "McAfee-TIE Test": "Test is unstable - from time to time fails to create an instance (issue #18350)",
-        "Autoextract - Test": "See issue #18343 for further information",
-        "rsa_packets_and_logs_test": "A command searches for a session ID which doesn't exist on our local server - asked RSA to help (issue #18332)",
->>>>>>> 354b901b
         "TestUptycs": "There is not enough data in uptycs instance in order the test to pass. Data need to be generated like open connections",
         "InfoArmorVigilanteATITest": "Test issue 17358",
         "calculate_severity_-_critical_assets_-_test": "Issue 17924",
@@ -1964,18 +1950,11 @@
 
 
       "_comment": "~~~ INSTANCE ISSUES ~~~",
-<<<<<<< HEAD
+        "ThreatX": "Issue 19551",
         "LogRhythmRest": "Issue 19362",
         "ZeroFox": "Issue 19161",
         "Jask": "Issue 18879",
         "SumoLogic": "Issue 18441",
-=======
-        "ThreatX": "Partner instance has issue (Issue 19551)",
-        "LogRhythmRest": "LogRhythm host is unreachable (Issue 19362)",
-        "ZeroFox": "No data (Alerts) in the product, which is required because record isn't working (issue 19161)",
-        "Jask": "Returning 401 (issue 18879)",
-        "SumoLogic": "No credentials (Issue 18441)",
->>>>>>> 354b901b
         "Lastline": "Temporally moved to skipped in order to not fail nightly",
         "vmray": "Issue 18752",
         "Anomali ThreatStream v2": "Issue 18561",
