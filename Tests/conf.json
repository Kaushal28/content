--- conflicted
+++ resolved
@@ -1096,8 +1096,6 @@
         {
             "integrations": "Kafka V2",
             "playbookID": "Kafka Test"
-<<<<<<< HEAD
-=======
         },
         {
             "integrations": "McAfee Active Response",
@@ -1114,7 +1112,6 @@
         {
             "integrations": "Symantec Advanced Threat Protection",
             "playbookID": "Symantec ATP Test"
->>>>>>> a281d587
         }
     ],
     "skipped_tests": {
@@ -1161,10 +1158,6 @@
         "RSA NetWitness Endpoint": "Instance is down, waiting for devops to rebuild",
         "Freshdesk": "Trial account expired",
         "Tanium": "Instance is not stable (issue 15497)",
-<<<<<<< HEAD
-        "Joe Security": "JoeSecurityTestPlaybook test fails (issue 15614)",
-=======
->>>>>>> a281d587
         "Kafka V2": "Can not connect to instance from remote"
     },
     "nigthly_integrations": [
