--- conflicted
+++ resolved
@@ -3542,10 +3542,6 @@
             "timeout": 2400
         },
         {
-<<<<<<< HEAD
-            "integrations": "Microsoft Teams",
-            "playbookID": "Microsoft Teams - Test"
-=======
             "playbookID": "SolarWinds-Test",
             "fromversion": "5.5.0",
             "integrations": [
@@ -4512,7 +4508,6 @@
             "integrations": [
                 "TOPdesk"
             ]
->>>>>>> f5c82feb
         }
     ],
     "skipped_tests": {
