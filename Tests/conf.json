--- conflicted
+++ resolved
@@ -1396,14 +1396,11 @@
         "RSA NetWitness v11.1": "might be dynamic test",
         "Signal Sciences WAF": "error with certificate",
         "Zscaler": "might be dynamic test",
-<<<<<<< HEAD
+        "Skyformation": "Failure to connect to proxy",
+        "Remedy AR": "Failure to connect to proxy",
+        "Snowflake": "Isn't working with mocking enabled - needs investigation",
         "Whois": "Integration socks proxy on tcp connection not http/s",
         "Snowflake": "Isn't working with mocking enabled - needs investigation",
         "VirusTotal - Private API": "proxy error"
-=======
-        "Skyformation": "Failure to connect to proxy",
-        "Remedy AR": "Failure to connect to proxy",
-        "Snowflake": "Isn't working with mocking enabled - needs investigation"
->>>>>>> 320e1c6b
     }
 }