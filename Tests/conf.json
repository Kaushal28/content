--- conflicted
+++ resolved
@@ -2151,16 +2151,15 @@
             "fromversion": "4.5.0"
         },
         {
-<<<<<<< HEAD
-            "playbookID": "FetchIndicatorsFromFile-test"
-=======
             "integrations": "PaloAltoNetworks_PrismaCloudCompute",
             "playbookID": "PaloAltoNetworks_PrismaCloudCompute-Test"
         },
         {
             "playbookID": "Indicator Feed - Test",
             "fromversion": "5.5.0"
->>>>>>> 68d66b49
+        },
+        {
+            "playbookID": "FetchIndicatorsFromFile-test"
         }
     ],
     "skipped_tests": {
