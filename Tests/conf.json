{
    "testTimeout": 160,
    "testInterval": 20,
    "tests": [
        {
          "playbookID": "Test filters & transformers scripts"
        },
        {
            "integrations": "EWS v2",
            "playbookID": "pyEWS_Test"
        },
        {
            "integrations": "McAfee ESM-v10",
            "playbookID": "McAfeeESMTest",
            "timeout": 500
        },
        {
            "integrations": "GoogleSafeBrowsing",
            "playbookID": "Google Safe Browsing Test",
            "timeout": 240
        },
        {
            "playbookID": "TestWordFileToIOC",
            "timeout": 300
        },
        {
            "integrations": "Symantec Endpoint Protection",
            "playbookID": "sep_-_test_endpoint_search"
        },
        {
            "integrations": [
                "AlienVault OTX",
                "urlscan.io"
            ],
            "playbookID": "url_enrichment_-_generic_test",
            "timeout": 500
        },
        {
            "integrations": {
                "name": "carbonblackprotection",
                "byoi": false
            },
            "playbookID": "search_endpoints_by_hash_-_carbon_black_protection_-_test",
            "timeout": 240
        },
        {
            "playbookID": "process_email_-_generic_-_test",
            "timeout": 240
        },
        {
            "integrations": {
                "name": "carbonblack",
                "byoi": false
            },
            "playbookID": "search_endpoints_by_hash_-_carbon_black_response_-_test",
            "timeout": 240
        },
        {
            "integrations":"Cylance Protect",
            "playbookID": "get_file_sample_by_hash_-_cylance_protect_-_test",
            "timeout": 240
        },
        {
            "integrations": {
                "name": "carbonblack",
                "byoi": false
            },
            "playbookID": "get_file_sample_by_hash_-_carbon_black_enterprise_Response_-_test"
        },
        {
            "integrations": "ThreatExchange",
            "playbookID": "extract_indicators_-_generic_-_test",
            "timeout": 240
        },
        {
            "integrations": {
                "name": "activedir",
                "byoi": false
            },
            "playbookID": "account_enrichment_-_generic_test"
        },
        {
            "integrations": {
                "name": "carbonblack",
                "byoi": false
            },
            "playbookID": "block_endpoint_-_carbon_black_response_-_test"
        },
        {
            "integrations": "FalconHost",
            "playbookID": "search_endpoints_by_hash_-_crowdstrike_-_test"
        },
        {
            "integrations": "FalconHost",
            "playbookID": "crowdstrike_endpoint_enrichment_-_test"
        },
        {
          "integrations": "AlienVault OTX",
          "playbookID": "ip_enrichment_generic_test"
        },
        {
            "integrations": "Cylance Protect",
            "playbookID": "endpoint_enrichment_-_generic_test"
        },
        {
            "playbookID": "ExposeIncidentOwner-Test"
        },
        {
            "integrations": "OpenPhish",
            "playbookID": "email_test"
        },
        {
            "integrations": [],
            "playbookID": "Test CommonServer"
        },
        {
          "integrations": "AlienVault OTX",
          "playbookID": "domain_enrichment_generic_test"
        },
        {
            "integrations": "PostgreSQL",
            "playbookID": "PostgreSQL Test"
        },
        {
            "integrations": "Qualys",
            "playbookID": "Qualys-Test"
        },
        {
            "integrations": {
                "name": "google",
                "byoi": false
            },
            "playbookID": "GsuiteTest"
        },
        {
            "integrations": "OpenPhish",
            "playbookID": "OpenPhish Test Playbook"
        },
        {
            "integrations": "RSA Archer",
            "playbookID": "Archer-Test-Playbook",
            "nightly": true
        },
        {
            "integrations": "ThreatExchange",
            "playbookID": "ThreatExchange-test"
        },
        {
            "integrations": "jira",
            "playbookID": "Jira-Test"
        },
        {
            "integrations": "ThreatConnect",
            "playbookID": "test-ThreatConnect"
        },
        {
            "integrations": "ipinfo",
            "playbookID": "IPInfoTest"
        },
        {
            "integrations": "jira",
            "playbookID": "VerifyHumanReadableFormat"
        },
        {
            "playbookID": "ExtractURL Test"
        },
        {
<<<<<<< HEAD
            "integrations": {
                "name": "carbonblack",
                "byoi": false
            },
            "playbookID": "CB-Response-Test",
            "nightly": true
        },
        {
            "integrations": {
                "name": "carbonblack-v2",
                "byoi": true
            },
            "playbookID": "CarbonBlackResponseTest"
        },
        {
=======
>>>>>>> 283ed0f2
            "playbookID": "TestCommonPython"
        },
        {
            "playbookID": "TestFileCreateAndUpload"
        },
        {
            "playbookID": "TestIsValueInArray"
        },
        {
            "playbookID": "TestStringReplace"
        },
        {
            "playbookID": "TestHttpPlaybook"
        },
        {
            "integrations": "SplunkPy",
            "playbookID": "Splunk-Test"
        },
        {
            "integrations" : "McAfee NSM",
            "playbookID" : "McAfeeNSMTest",
            "timeout" : 400,
            "nightly": true
        },
        {
            "integrations": "PhishTank",
            "playbookID": "PhishTank Testing"
        },
        {
            "integrations": "McAfee Web Gateway",
            "playbookID": "McAfeeWebGatewayTest",
            "timeout" : 500
        },
        {
            "integrations": "TCPIPUtils",
            "playbookID": "TCPUtils-Test"
        },
        {
            "playbookID": "ProofpointDecodeURL-Test",
            "timeout": 300,
            "interval": 20
        },
        {
            "playbookID": "listExecutedCommands-Test"
        },
        {
            "integrations": "Service Manager",
            "playbookID": "TestHPServiceManager",
            "timeout": 400
        },
        {
            "playbookID": "LanguageDetect-Test",
            "timeout": 300
        },
        {
            "integrations": "Forcepoint",
            "playbookID": "forcepoint test",
            "timeout": 500,
            "nightly": true
        },
        {
            "playbookID": "GeneratePassword-Test"
        },
        {
            "playbookID": "ZipFile-Test"
        },
        {
            "playbookID": "ExtractDomainTest"
        },
        {
            "playbookID": "Detonate File - Generic Test",
            "timeout": 500
        },
        {
            "playbookID": "Test-IsMaliciousIndicatorFound"
        },
        {
            "playbookID": "TestExtractHTMLTables"
        },
        {
            "integrations": [
                {
                    "name": "carbonblackliveresponse",
                    "byoi": true
                },
                {
                    "name": "carbonblack-v2",
                    "byoi": true
                }
            ],
            "playbookID": "CarbonBlackLiveResponseTest"
        }
    ],
    "skipped": [
        {
            "integrations": "Cisco Umbrella Investigate",
            "playbookID": "Cisco-Umbrella-Test"
        },
        {
            "integrations": "icebrg",
            "playbookID": "Icebrg Test",
            "timeout" : 500
        },
        {
            "integrations": "Symantec MSS",
            "playbookID": "SymantecMSSTest"
        },
        {
            "integrations": "Joe Security",
            "playbookID": "JoeSecurityTestPlaybook",
            "timeout": 500
        },
        {
            "playbookID": "TestParseCSV"
        },
        {
            "integrations": "VMware",
            "playbookID": "VMWare Test"
        },
        {
            "integrations": [
              "AlienVault OTX",
              {
                "name": "activedir",
                "byoi": false
              }],
            "playbookID": "entity_enrichment_generic_test",
            "timeout": 240
        },
        {
            "integrations": [
                "AlienVault OTX",
                "urlscan.io"
            ],
            "playbookID": "url_enrichment_-_generic_test",
            "timeout": 400
        },
        {
            "integrations": "VxStream",
            "playbookID": "VxStream Test"
        },
        {
            "integrations": "Remedy AR",
            "playbookID": "Remedy AR Test"
        },
        {
            "integrations": "McAfee Active Response",
            "playbookID": "McAfee-MAR_Test"
        },
        {
            "integrations": "McAfee Threat Intelligence Exchange",
            "playbookID": "McAfee-TIE Test"
        },
        {
            "integrations": "Tanium",
            "playbookID": "Tanium Demo Playbook",
            "nightly": true,
            "timeout": 1200
        },
        {
            "integrations": "ArcSight Logger",
            "playbookID": "ArcSight Logger test"
        },
        {
            "integrations": "XFE",
            "playbookID": "XFE Test",
            "timeout": 140,
            "nightly": true
        },
        {
            "playbookID": "File Enrichment - Generic Test"
        },
        {
            "integrations": [
                "FalconHost",
                "McAfee Threat Intelligence Exchange",
                {
                    "name": "carbonblackprotection",
                    "byoi": false
                }
            ],
            "playbookID": "search_endpoints_by_hash_-_generic_-_test",
            "timeout": 240
        },
        {
            "integrations": "McAfee Threat Intelligence Exchange",
            "playbookID": "search_endpoints_by_hash_-_tie_-_test",
            "timeout": 240
        },
        {
            "integrations": {
                "name": "carbonblack",
                "byoi": false
            },
            "playbookID": "CB-Response-Test",
            "nightly": true
        },
        {
            "integrations": "iDefense",
            "playbookID": "iDefenseTest",
            "timeout": 300
        }
    ]
}<|MERGE_RESOLUTION|>--- conflicted
+++ resolved
@@ -165,7 +165,6 @@
             "playbookID": "ExtractURL Test"
         },
         {
-<<<<<<< HEAD
             "integrations": {
                 "name": "carbonblack",
                 "byoi": false
@@ -181,8 +180,6 @@
             "playbookID": "CarbonBlackResponseTest"
         },
         {
-=======
->>>>>>> 283ed0f2
             "playbookID": "TestCommonPython"
         },
         {
