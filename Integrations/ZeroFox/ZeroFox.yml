--- conflicted
+++ resolved
@@ -30,12 +30,7 @@
   name: fetch_limit
   required: true
   type: 0
-<<<<<<< HEAD
-description: Cloud-based SaaS to detect risks found on social
-  media and digital channels.
-=======
 description: Cloud-based SaaS to detect risks found on social media and digital channels.
->>>>>>> c88af19c
 display: ZeroFox
 name: ZeroFox
 script:
