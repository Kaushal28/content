--- conflicted
+++ resolved
@@ -1446,9 +1446,6 @@
       type: boolean
     description: Delete an address group from FortiGate firewall
   runonce: false
-<<<<<<< HEAD
 tests:
   - Fortigate Test
-=======
-releaseNotes: "Added enhancement to update-policy, enabled keeping the existing data."
->>>>>>> febd3370
+releaseNotes: "Added enhancement to update-policy, enabled keeping the existing data."