commonfields:
  id: EWS Mail Sender
  version: -1
name: EWS Mail Sender
display: EWS Mail Sender
category: Messaging
image: data:image/png;base64,iVBORw0KGgoAAAANSUhEUgAAAHgAAAAyCAYAAACXpx/YAAAAAXNSR0IArs4c6QAADIVJREFUeAHtXHt0FNUZv/fOYzebJ3k1CQ8THiaBBLAEiuIRAu2hoqinSrR6xIqeoq1gRast2rr8UThYPT5QKigeDvScUkCl1lePWiggL4MYFWMMLxMgaTYk2WR3Z+dx7+13JxGBJmQ3BJgN+U4mMztzHzPf737f/b7vfjMYXQLEEcJos1ea21SWUdUSzg1o+PKcZNeiIQr62Uu3jfy0L7NA7ksPZwM5BUmPPeSLqzrRMPh4IDysNmiMzOB0tL6djKC8ZRjjPJViBVWeCKH7ipNpX3r+zp4lZgEGMAniXJr28s7MFtM1tMGkBUMYv0K3+KhARVUuZySLEqJSJEExghADLDmDDWoiHbkUAj/6PjkeYFsqvUiae3lVylet5sCmkJ7fRq3R2RYr1hbvHGoYbBDF4RQmKYhxDEACbgz2Akza5wW02xHqKICFVK6tqI/72z5fVnMofHlDiBRkWdaoMLVGWQdP5FFK0ylRJQpTajuIUEMIpACV6t0+7KVYwDEAZyz5+Pl0JuVbbx8YYZhYqFdPu3oVYIKKtdUrHFPjUsSpx8/sGIBPGMp8G0RbvYJYUgseSmz9dC4ccAzAyOpXsecCZFd1Qff1U1/mgHMk+CJyGSYEmNzB7eoFElZCLzTTa030AwysnLyi/OffhMhcFu65AUdgjGAiaWNUa/1n/vdXY6/XEX52HwIYZEfIYfu/dqs7Qjlo0HFug4avQYbwuXpKoi5HfpNMn5o1swUh7xs9bak368UQwICerNr4EQzH4DYRsQNrW+wwYjpIURh+BCBaxUyGIbAVIWAYGrN96W6sdtyFFrf7ae8rbCKUlpSyGkDqBzjykYqRR0XNOfFog85oYxxRmjjiTUR1t0im0ZzgSWpNdfMADVttlw0YEPq2pWn81nrrA93sBrCOG4jjKKQS1GxJ0gDWWfQLgJUFtpw3wQA6Y9TACYaSKIcAt7gEYDMuJ0b+bOe3ZGxIMCEoXiGHqhZMeACkFWTk7PST5XtMGABnL3TK1fEu9Gp6Bt54pF564ts26X7LFF101AdwVRlrYzKUB5BO35FMelrDASiZlOC6fo/PXGWZHfaVCMo4hGIDYGAWhdUDWPLjqNTbLessiiMT3Y6WVs4tCcFhiM9C8/LG7/LVIemPZof0KyC6eUl83u77x7/WVcelK8r3d6G8u6pywc7HDMBncsTr9ZKjRTcXyUx1n3mtJqgV86ZuBf1ktVXbfYl+PZyEpg0+fnjDxEVjn9+buL8FP4RBegtT2Cv75l+5GjQHWry1OkOicS5RkWqavnDGCJ/dCOhke+/Af469se54lTrhjoSVn/ve9VtkIFhapxSHORHmQdOKXE2+9kXNvZUh6cmnl2xf+eLU3KUN/67N58SFBrv0TxYWJy2Axjm4UvOf2dn0OKXMDf4QSnPxCl6+YhoumRv5SDrlLi/UYcwCHAoQ3GoyosFsa8ewz4FjPoO7WkJWssyk387/T81Mn44KXFhvGJul3jWrdFSwdOW++Xsa9Gd1g4rRY4dEMOcp59DlBavq1KkjIgaAW3SawRNRpU4KSQAb/CHLstDxAC8gkoRyEvnCN2ePq5wM4O4W4OoWFBFaQXTJERauVQxQzEpwWGkVmLgRLPTDemI7q2kHAOfAe0xklC7TD6sXXLVmwrJdd++pDz1jmCKT4IyxxL+fd1VFMTF3pqaOWYCTTE0fkqxuqg/hzKBuIsqYlJWgZPtNKzWg4yFiHo6eMHJJNDxjROLDE5fvufWLRrbCsCDnxw6sfN8egUGV5eZfo7fr7Mm/uiU01U5CiL7D814jZgFeUHaVBiy/FzgkDNx27r87T82vuqMsRPEaakYeV6aMSzanJRllx7F/VjUG8z73sVcNisBL4m2AsGZgNZNbIKXgkw+KY7tfmzl8Dhrh5WNe2DXnqya+CLJNzjtYPekgpudgoTdhs1ME7OMZy3S/haPmdKab1Kki7gkg1Qf5tPJ66+865eAOcZQaLx+bOyZj+tB4ssyjyiYCFd4YZtnz3jv446v/su/2b/x8BWgPiKF+L+E9AeJ81YlpgDtjCqMsqiCHaGNb6sE1RSn4adWlIM3iqTpFLtuggrm8McgLNh3wP7t8Suofpg2Mn5Kqsu0aUoZ82Wy9vrc+tAYsa/lcrfjOnqO3zsWsivau369WmujGD462tRimruclxKHBKW50rNUobhER/yjocVdh+p4hrz9ZYFznO8KUpeYp6p2BZV0bIlNmf/Tfd2bnqdf9YbQ89fZtaFFNK3/U4BhUu7ON6ZgFGCmG56MD2gpYnhuAwaCt8luoujUImpKBpo2O6Zvr9DlDtRsmX53tfkTmAfJ1q7SYU/B5Yb71SJyGTZM06OqkVdXGO1/V6DdVPVL6+I9e3Lujus1c4ddJDqLRDagoxt45F41ZFe02k7hBuQZAQE47Ax+WIgPix0YUEazvuNdiIFajSdPXVzXt+DZoXI+gLQxLkyky33/zsJQ5qkJMbupiuWnSNt21acYLW9P3PDDu7Ruz5GlZHrxTlHUqxSzAvc5QSMeFxaDEkEUmcVnBCTKtunek/NNtxwMFBpJsBLlloDYAeWeb/OaUlzZnrb675Os7c6VrM1T6vvCfnUgxC7AIdBDMPUgBY1dIkAh4EJgSIU58MqsjWo4L3xl83niJVhV76Iwqf2JSncYeZPbyYXtjNshUmXSo1f0KX79eWlpW4i9KUv+ktDta0fZ43ss7c9hF8NgjTTU0PJktqWzS0xNceHDAYImShDMYJymMsR+AnZUctesCUpiisNpJGcrNb6X8+ejwmoe36EzynGlIcZhzgwrPQ0ObxWiiTBHpIM50k2IW4LKyUSKS8ZQYC7DoDk4sbLNm4S1PrVdu+evOe3RZflFIW0Qk4BHgqqz2mgz3DZt+ecX+0c+VP1ar8StVrGscQt7gAMed6g5BcOSkv82pCHU5k2JLRfu8nYqJHeQQAY8NG2hpHg6fCJhtsBwQMcddYIZnqbz+6kzP9QDuZzNe/fSaA23WkyLhqyQr7jeFae5b4t2K3wV6WIUEAFWWkCdG3k6MIQnG0sejfR7unaUh7xYRverSF5JkFtUy08RsZXVynLJ26cxRNfetqcjceDS4SqdSnEeix2/KSXjjkZn5jbPXVU5o0klKyIQwh6IgjxFuQyVzow6qRDzqeqlgbAAM7/b6NVJ47YbqClVZ7CNL0LFsjGrcRD6a4SE+i9PaAYpSn+NJavzduGEtEzZuJ1oUDHq5bOwxURwWKNx5T+9e3WxKw8VLbmEk5yz5vHHdnWsqbl9zW+E3Zzb5nY4gWMzBzqTYABh4BzlZStAkeUGM89qtZUg0h/NHdYYwDAAMKwES0VrfONLQoBCcEDaMiM0eYQ2vHDAuYeyyT547HibX8o73pBik5LZgddpH9eF/3bq6/JZ1d42r6QzG6as+TT+LQumsygU7FzMA2xwR67xiFhZv6wOJw5OWDsIK5EKnAeppYBXBLnKhmuwf/ouKw/4nQpqVe+aqkDDU6oPy2LeOmDtSF+9s/H8gCSRbsgwT8gFOku2qnfx1UQ9iC+CzsgrgFn6sQB2oY9f+o5v/9SGW2WaS3C6/CADrFzommbrOM9v97FMbFH0CuN8lGQiDmrK2U0tczOM+BHDP2QivNUBlcCgikbyuEglEXdhUt4p8geCven43vVuzH2Dg52XxUpOGpIMUXn7pKREYIEGLN+bFm//Yer+2DjsE4n6AAdEP7/nhqjpUtzYbZUej2U8bC3V1CGevLDXwwi0WfvC0Sxf1Rz/AwH6M7TchHO/T9mSk9Fwn9aS3/joXnAOOkWAMq0K2/XLaB8t6rDEvOCOd2qFjAIZVnF+7JFwEHzMrChg8lzL4lBKWFWp/0A6APg14p7LTefflGIBP/H7icoARI/jW5KJHqz2fHDeHHNNCw5tCKD9IaTFHpChM8SDOWJoFr+LaAQ57lQ6OmJD0fmnvbHg5BmBxcyJcgLbAx7G2jGiFn192bAI6jMrL5bsPpaXVBAJDj7Vp+ZCdM7rVRPmagYZZBA2E96/jYRBASBNqnZT2yKNZUKtPkqMA7orDNvAlJSKzrb5j2yHKApZk0ebD6vbDjTmBsJTfEDALwpwXBy1WCEDnQfgwnRFZYvYHSQFskVF7iUl7TAAswOyMAHiGSvPCcO1Qx/aeLe3w8dKFoyuTdzXQQbUBbYRu0TGgEgogEaOQUTzYQiRJUmBB11Khib5NMQ1wZ9DY0u4V30AsPAHXxVYB20Yh7WCmS2Vr92YfaFVzMzx8wqB4ubmzNvrSuf8BON13AZrf558AAAAASUVORK5CYII=
description: Exchange Web Services and Office 365 Email sender
detaileddescription: |-
  For Office 365, use https://outlook.office365.com/EWS/Exchange.asmx (default) as the Server  URL.
  Default version is used when accessing the EWS API to determine the API version.

  To fetch emails from a specific folder, folder path needs to be specified. Inbox is the default folder.
configuration:
- display: Exchange URL or Server IP address
  name: ewsServer
  defaultvalue: https://outlook.office365.com/EWS/Exchange.asmx/
  type: 0
  required: true
- display: 'Authentication: Email address (for office365) or DOMAIN\USERNAME (e.g.
    DEMISTO.INT\admin)'
  name: credentials
  defaultvalue: ""
  type: 9
  required: true
- display: Server Version (2007,2010,2010_SP2,2013,2016)
  name: defaultServerVersion
  defaultvalue: "2013"
  type: 0
  required: true
- display: Authentication Type (NTLM or Basic or Digest). Use Basic for Office365.
  name: authType
  defaultvalue: Basic
  type: 0
  required: true
- display: Trust any certificate (unsecure)
  name: insecure
  defaultvalue: "true"
  type: 8
  required: false
- display: Use system proxy settings
  name: proxy
  defaultvalue: "false"
  type: 8
  required: false
- display: Has impersonation rights.
  name: impersonation
  defaultvalue: "false"
  type: 8
  required: false
- display: Mailbox (to send the message from)
  name: mailbox
  defaultvalue: ""
  type: 0
  required: false
script:
  script: |
    from cStringIO import StringIO
    import logging, warnings, traceback

    warnings.filterwarnings("ignore")
    log_stream = StringIO()
    logging.basicConfig(stream=log_stream, level=logging.DEBUG)

    from exchangelib.protocol import BaseProtocol, NoVerifyHTTPAdapter
    from exchangelib.version import EXCHANGE_2007, EXCHANGE_2010, EXCHANGE_2010_SP2, EXCHANGE_2013, EXCHANGE_2016
    from exchangelib import HTMLBody, Message, FileAttachment, Account, IMPERSONATION, ServiceAccount, Configuration, NTLM, \
        BASIC, DIGEST, Version, DELEGATE

    IS_TEST_MODULE = False

    # load arguments
    USE_PROXY = demisto.params()['proxy']
    NON_SECURE = demisto.params()['insecure']
    AUTH_METHOD_STR = demisto.params()['authType'].lower()
    VERSION_STR = demisto.params()['defaultServerVersion']
    EWS_SERVER = demisto.params()['ewsServer']
    USERNAME = demisto.params()['credentials']['identifier']
    ACCOUNT_EMAIL = demisto.params().get('mailbox', None)
    if not ACCOUNT_EMAIL:
        if "@" in USERNAME:
            ACCOUNT_EMAIL = USERNAME
    if ACCOUNT_EMAIL is None:
        raise Exception("Provide a valid email address in the mailbox field")
    PASSWORD = demisto.params()['credentials']['password']
    FOLDER_NAME = demisto.params().get('folder', 'Inbox')
    ACCESS_TYPE = IMPERSONATION if demisto.params()['impersonation'] else DELEGATE

    VERSIONS = {
        '2007': EXCHANGE_2007,
        '2010': EXCHANGE_2010,
        '2010_SP2': EXCHANGE_2010_SP2,
        '2013': EXCHANGE_2013,
        '2016': EXCHANGE_2016
    }


    def get_account(account_email):
        return Account(
            primary_smtp_address=account_email, autodiscover=False, config=config, access_type=ACCESS_TYPE,
        )


    def send_email_to_mailbox(account, to, subject, body, bcc=None, cc=None, reply_to=None, html_body=None, attachments=[]):
        message_body = HTMLBody(html_body) if html_body else body
        m = Message(
            account=account,
            folder=account.sent,
            cc_recipients=cc,
            bcc_recipients=bcc,
            subject=subject,
            body=message_body,
            to_recipients=to,
            reply_to=reply_to
        )
        if account.protocol.version.build <= EXCHANGE_2010_SP2:
            m.save()
            for attachment in attachments:
                m.attach(attachment)
            m.send()
        else:
            for attachment in attachments:
                m.attach(attachment)
            m.send_and_save()
        return m


    def get_auth_method(auth_method):
        auth_method = auth_method.lower()
        if auth_method == 'ntlm':
            return NTLM
        elif auth_method == 'basic':
            return BASIC
        elif auth_method == 'digest':
            return DIGEST
        raise Exception("%s auth method is not supported. Choose one of %s" % (auth_method, 'ntlm\\basic\\digest'))


    def get_version(version_str):
        if version_str not in VERSIONS:
            raise Exception("%s is unsupported version: %s. Choose one of" % (version_str, "\\".join(VERSIONS.keys())))
        return Version(VERSIONS[version_str])


    def collect_manual_attachments(manualAttachObj):
        attachments = []
        for attachment in manualAttachObj:
            res = demisto.getFilePath(os.path.basename(attachment['RealFileName']))

            file_path = res["path"]
            with open(file_path, 'rb') as f:
                attachments.append(FileAttachment(content=f.read(), name=attachment['FileName']))

        return attachments


    def send_email(to, subject, body="", bcc=None, cc=None, replyTo=None, htmlBody=None,
                   attachIDs="", attachNames="", from_mailbox=None, manualAttachObj=None):
        account = get_account(from_mailbox or ACCOUNT_EMAIL)
        bcc = bcc.split(",") if bcc is not None else None
        cc = cc.split(",") if cc is not None else None
        to = to.split(",") if to is not None else None
        manualAttachObj = manualAttachObj if manualAttachObj is not None else []

        file_entries_for_attachments = []
        attachments_names = []
        if attachIDs:
            file_entries_for_attachments = attachIDs.split(",")
            if attachNames:
                attachments_names = attachNames.split(",")
            else:
                for att_id in file_entries_for_attachments:
                    att_name = demisto.dt(demisto.context(), "File(val.EntryID === '%s').Name" % att_id)
                    if isinstance(att_name, list):
                        att_name = att_name[0]
                    attachments_names.append(att_name)
            if len(file_entries_for_attachments) != len(attachments_names):
                raise Exception("attachIDs and attachNames lists should be the same length")

        attachments = collect_manual_attachments(manualAttachObj)
        for i in range(0, len(file_entries_for_attachments)):
            entry_id = file_entries_for_attachments[i]
            attachment_name = attachments_names[i]
            try:
                res = demisto.getFilePath(entry_id)
            except:
                raise Exception("entry %s does not contain a file" % entry_id)
            file_path = res["path"]
            with open(file_path, 'rb') as f:
                attachments.append(FileAttachment(content=f.read(), name=attachment_name))

        send_email_to_mailbox(account, to, subject, body, bcc, cc, replyTo, htmlBody, attachments)
        result_object = {
            'from': account.primary_smtp_address,
            'to': to,
            'subject': subject,
            'attachments': attachments_names
        }

        return {
            'Type': entryTypes['note'],
            'Contents': result_object,
            'ContentsFormat': formats['json'],
            'ReadableContentsFormat': formats['markdown'],
            'HumanReadable': tableToMarkdown('Sent email', result_object),
        }


    def prepare():
        if NON_SECURE:
            BaseProtocol.HTTP_ADAPTER_CLS = NoVerifyHTTPAdapter

        if not USE_PROXY:
            def remove_from_dict(d, key):
                if key in d:
                    del d[key]

            import os

            remove_from_dict(os.environ, 'HTTP_PROXY')
            remove_from_dict(os.environ, 'http_proxy')
            remove_from_dict(os.environ, 'HTTPS_PROXY')
            remove_from_dict(os.environ, 'https_proxy')

            os.environ['NO_PROXY'] = EWS_SERVER

        version = get_version(VERSION_STR)
        credentials = ServiceAccount(username=USERNAME, password=PASSWORD, max_wait=300)
        config_args = {
            'credentials': credentials,
            'auth_type': get_auth_method(AUTH_METHOD_STR),
            'version': version
        }
        if 'http' in EWS_SERVER.lower():
            config_args['service_endpoint'] = EWS_SERVER
        else:
            config_args['server'] = EWS_SERVER
        config = Configuration(**config_args)
        return config


    def prepare_args(d):
        return dict((k.replace("-", "_"), v) for k, v in d.items())


    def test_module():
        global IS_TEST_MODULE
        IS_TEST_MODULE = True
        BaseProtocol.TIMEOUT = 20
        account = get_account(ACCOUNT_EMAIL)
        demisto.results('ok')

    config = prepare()
    args = prepare_args(demisto.args())

    try:
        if demisto.command() == 'test-module':
            test_module()
        elif demisto.command() == 'send-mail':
            demisto.results(send_email(**args))

    except Exception, e:
        import time

        time.sleep(2)
        debug_log = log_stream.getvalue()
        error_message = ""
        if "Status code: 401" in debug_log:
            error_message = "Got unauthorized from the server. " \
                            "Check credentials are correct and authentication method are supported. "

            error_message += "You can try using 'domain\\username' as username for authentication. " if AUTH_METHOD_STR.lower() == 'ntlm' else ''
        if "Status code: 503" in debug_log:
            error_message = "Got timeout from the server. " \
                            "Probably the server is not reachable with the current settings. " \
                            "Check proxy parameter. If you are using server URL - change to server IP address. "
        error_message = error_message + "\n" + e.message
        stacktrace = traceback.format_exc()
        if stacktrace:
            error_message += "\nFull stacktrace:\n" + stacktrace

        if debug_log:
            if IS_TEST_MODULE:
                error_message += "\nFull debug log:\n" + debug_log
            else:
                demisto.info(error_message + "\nFull debug log:\n" + debug_log)

        raise Exception(error_message)
  type: python
  commands:
  - name: send-mail
    arguments:
    - name: to
      required: true
      description: Email addresses for the 'to' field. Comma separated value supported.
    - name: cc
      description: Email addresses for the 'cc' field. Comma separated value supported.
    - name: bcc
      description: Email addresses for the 'bcc' field. Comma separated value supported.
    - name: subject
      required: true
      description: Subject for the email to be sent.
    - name: replyTo
      description: The address to reply to.
    - name: body
      description: The contents (body) of the email to be sent.
    - name: htmlBody
      description: Send an html formatted email - overrides "body" argument, cannot
        use both.
    - name: attachIDs
      description: 'A comma-separated list of IDs of war room entries that contain
        files. Used to attach files to the outgoing email. Example: attachIDs=15@8,19@8.'
    - name: attachNames
      description: A comma-separated list of names to the attachments to be send.
        Should be the same number of elements as attachIDs.
    description: Send email via EWS
<<<<<<< HEAD
  dockerimage: demisto/py-ews
=======
  dockerimage: demisto/py-ews
releaseNotes: "-"
tests:
  - "EWS Mail Sender Test"
>>>>>>> bb23481f
<|MERGE_RESOLUTION|>--- conflicted
+++ resolved
@@ -314,11 +314,7 @@
       description: A comma-separated list of names to the attachments to be send.
         Should be the same number of elements as attachIDs.
     description: Send email via EWS
-<<<<<<< HEAD
-  dockerimage: demisto/py-ews
-=======
   dockerimage: demisto/py-ews
 releaseNotes: "-"
 tests:
-  - "EWS Mail Sender Test"
->>>>>>> bb23481f
+  - "EWS Mail Sender Test"