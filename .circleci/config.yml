--- conflicted
+++ resolved
@@ -598,38 +598,14 @@
   bucket_upload_jobs: &bucket_upload_jobs
     - Setup Environment:
         context: bucket_upload_env
-#    - Run Unit Testing And Lint:
-#        context: bucket_upload_env
-#        requires:
-#          - Setup Environment
-#    - Run Validations:
-#        context: bucket_upload_env
-#        requires:
-#          - Setup Environment
-#    - Create Instances:
-#        context: bucket_upload_env
-#        requires:
-#          - Run Unit Testing And Lint
-#          - Run Validations
-#    - Install Packs in Server 6_0:
-#        context: bucket_upload_env
-#        requires:
-#          - Create Instances
-#    - Install Packs in Server Master:
-#        context: bucket_upload_env
-#        requires:
-#          - Create Instances
-#    - Upload Packs To Marketplace:
-#        context: bucket_upload_env
-#        requires:
-#          - Install Packs in Server 6_0
-#          - Install Packs in Server Master
-    - Delete Temporary Branch:
+    - Run Unit Testing And Lint:
         context: bucket_upload_env
         requires:
-#          - Upload Packs To Marketplace
           - Setup Environment
-<<<<<<< HEAD
+    - Run Validations:
+        context: bucket_upload_env
+        requires:
+          - Setup Environment
     - Create Instances:
         context: bucket_upload_env
         requires:
@@ -658,9 +634,11 @@
           - Install Packs in Server 6_1
           - Install Packs in Server 6_0
           - Install Packs in Server Master
-
-=======
->>>>>>> c459413a
+    - Delete Temporary Branch:
+        context: bucket_upload_env
+        requires:
+          - Upload Packs To Marketplace
+
   check_user_permissions_to_upload_packs: &check_user_permissions_to_upload_packs
     when:
       condition:
