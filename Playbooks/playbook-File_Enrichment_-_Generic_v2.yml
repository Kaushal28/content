--- conflicted
+++ resolved
@@ -322,9 +322,6 @@
   description: Whether a scan was detected for this hash (True/False).
 - contextPath: File.VirusTotal.Scans.Result
   description: Scan result for this hash - signature, etc.
-<<<<<<< HEAD
-=======
 releaseNotes: "Updated names and descriptions."
->>>>>>> 6ad16037
 tests:
   - File Enrichment - Generic v2 - Test