--- conflicted
+++ resolved
@@ -1,11 +1,6 @@
-<<<<<<< HEAD
-=======
 from CommonServerPython import *
->>>>>>> f7e87e79
 # pylint: disable=no-member
 import demisto_ml
-
-from CommonServerPython import *
 
 
 def get_model_data(model_name, store_type):
