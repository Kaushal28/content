import os
import sys
import json
import glob
import shutil
import zipfile
<<<<<<< HEAD
import yaml

from Tests.scripts.constants import INTEGRATIONS_DIR, MISC_DIR, PLAYBOOKS_DIR, REPORTS_DIR, DASHBOARDS_DIR, \
    WIDGETS_DIR, SCRIPTS_DIR, INCIDENT_FIELDS_DIR, CLASSIFIERS_DIR, LAYOUTS_DIR, CONNECTIONS_DIR, \
    BETA_INTEGRATIONS_DIR, INDICATOR_FIELDS_DIR, INCIDENT_TYPES_DIR, TEST_PLAYBOOKS_DIR
from Tests.test_utils import print_error
from package_creator import DIR_TO_PREFIX, merge_script_package_to_yml
=======
import io

from package_creator import DIR_TO_PREFIX, merge_script_package_to_yml, write_yaml_with_docker
>>>>>>> 0f373761

CONTENT_DIRS = [
    BETA_INTEGRATIONS_DIR,
    CLASSIFIERS_DIR,
    CONNECTIONS_DIR,
    DASHBOARDS_DIR,
    INCIDENT_FIELDS_DIR,
    INCIDENT_TYPES_DIR,
    INDICATOR_FIELDS_DIR,
    INTEGRATIONS_DIR,
    LAYOUTS_DIR,
    MISC_DIR,
    PLAYBOOKS_DIR,
    REPORTS_DIR,
    SCRIPTS_DIR,
    WIDGETS_DIR,
]

# temp folder names
BUNDLE_POST = 'bundle_post'
BUNDLE_TEST = 'bundle_test'
# zip files names (the extension will be added later - shutil demands file name without extension)
ZIP_POST = 'content_new'
ZIP_TEST = 'content_test'

# server can't handle long file names
MAX_FILE_NAME = 85
PROBLEMATIC_FILES = []


def is_ge_version(version1, version2):
    # fix the version to arrays of numbers
    version1 = [int(i) for i in str(version1).split('.')]
    version2 = [int(i) for i in str(version2).split('.')]

    for ver1, ver2 in zip(version1, version2):
        if ver1 > ver2:
            return False
        if ver2 > ver1:
            return True

    # most significant values are equal
    return len(version1) <= len(version2)


def add_tools_to_bundle(bundle):
    for directory in glob.glob(os.path.join('Tools', '*')):
        zipf = zipfile.ZipFile(os.path.join(bundle, f'tools-{os.path.basename(directory)}.zip'), 'w',
                               zipfile.ZIP_DEFLATED)
        zipf.comment = b'{ "system": true }'
        for root, _, files in os.walk(directory):
            for file in files:
                zipf.write(os.path.join(root, file), file)
        zipf.close()


# modify incident fields file to contain only `incidentFields` field (array)
# from { "incidentFields": [...]} to [...]
def convert_incident_fields_to_array():
    scan_files = glob.glob(os.path.join(INCIDENT_FIELDS_DIR, '*.json'))
    for path in scan_files:
        with open(path, 'r+') as file_:
            data = json.load(file_)
            incident_fields = data.get('incidentFields')
            if incident_fields is not None:
                file_.seek(0)
                json.dump(incident_fields, file_, indent=2)
                file_.truncate()


def copy_yaml_post(path, out_path, yml_info):
    dirname = os.path.dirname(path)
    if dirname in DIR_TO_PREFIX.keys() and not os.path.basename(path).startswith('playbook-'):
        script_obj = yml_info
        if dirname != 'Scripts':
            script_obj = yml_info['script']
        with io.open(path, mode='r', encoding='utf-8') as f:
            yml_text = f.read()
        out_map = write_yaml_with_docker(out_path, yml_text, yml_info, script_obj)
        if len(out_map.keys()) > 1:
            print(" - yaml generated multiple files: {}".format(out_map.keys()))
        return
    # not a script or integration file. Simply copy
    shutil.copyfile(path, out_path)


def copy_dir_yml(dir_name, bundle_post):
    scan_files = glob.glob(os.path.join(dir_name, '*.yml'))
    post_files = 0
    for path in scan_files:
        if len(os.path.basename(path)) >= MAX_FILE_NAME:
            PROBLEMATIC_FILES.append(path)

        with open(path, 'r') as file_:
            yml_info = yaml.safe_load(file_)

        ver = yml_info.get('fromversion', '0')
<<<<<<< HEAD
        if ver == '' or is_ge_version(version_num, ver):
            print(' - marked as post: {} ({})'.format(ver, path))
            shutil.copyfile(path, os.path.join(bundle_post, os.path.basename(path)))
            shutil.copyfile(path, os.path.join(bundle_test, os.path.basename(path)))
            post_files += 1
        else:
            # add the file to both bundles
            print(' - marked as pre: {} ({})'.format(ver, path))
            shutil.copyfile(path, os.path.join(bundle_pre, os.path.basename(path)))
            shutil.copyfile(path, os.path.join(bundle_post, os.path.basename(path)))

    print(' - total post files: {}'.format(post_files))
=======
        print ' - processing: %s (%s)' % (ver, path, )
        copy_yaml_post(path, os.path.join(bundle_post, os.path.basename(path)), yml_info)
        post_files += 1
    print ' - total files: %d' % (post_files, )

>>>>>>> 0f373761

def copy_dir_json(dir_name, bundle_post):
    # handle *.json files
    scan_files = glob.glob(os.path.join(dir_name, '*.json'))
    for path in scan_files:
        dpath = os.path.basename(path)
<<<<<<< HEAD
        shutil.copyfile(path, os.path.join(bundle_pre, dpath))
        # this part is a workaround because server doesn't support indicatorfield-*.json naming
        shutil.copyfile(path, os.path.join(bundle_test, dpath))
=======
        # this part is a workaround because server doesn't support indicatorfield-*.json naming
>>>>>>> 0f373761
        if dir_name == 'IndicatorFields':
            new_path = dpath.replace('incidentfield-', 'incidentfield-indicatorfield-')
            if os.path.isfile(new_path):
                raise NameError('Failed while trying to create {}. File already exists.'.format(new_path))
            dpath = new_path

        if len(dpath) >= MAX_FILE_NAME:
            PROBLEMATIC_FILES.append(os.path.basename(dpath))

        shutil.copyfile(path, os.path.join(bundle_post, dpath))


def copy_dir_files(*args):
    # handle *.json files
    copy_dir_json(*args)
    # handle *.yml files
    copy_dir_yml(*args)


def copy_test_files(bundle_test):
    print('Copying test files to test bundle')
    scan_files = glob.glob(os.path.join(TEST_PLAYBOOKS_DIR, '*'))
    for path in scan_files:
        if os.path.isdir(path):
            non_circle_tests = glob.glob(os.path.join(path, '*'))
            for new_path in non_circle_tests:
                print(f'copying path {new_path}')
                shutil.copyfile(new_path, os.path.join(bundle_test, os.path.basename(new_path)))

        else:
            print(f'Copying path {path}')
            shutil.copyfile(path, os.path.join(bundle_test, os.path.basename(path)))


def main(circle_artifacts):
    print('Starting to create content artifact...')

<<<<<<< HEAD
    # version that separate post bundle from pre bundle
    # e.i. any yml with "fromversion" of <version_num> or more will be only on post bundle
    version_num = "3.5"

    print('Creating dir for bundles ...')
    for bundle in [BUNDLE_PRE, BUNDLE_POST, BUNDLE_TEST]:
        os.mkdir(bundle)
        add_tools_to_bundle(bundle)
=======
    print 'creating dir for bundles ...'
    for b in [BUNDLE_POST, BUNDLE_TEST]:
        os.mkdir(b)

    add_tools_to_bundle(BUNDLE_POST)
>>>>>>> 0f373761

    convert_incident_fields_to_array()

    for package_dir in DIR_TO_PREFIX:
        scanned_packages = glob.glob(os.path.join(package_dir, '*/'))
        for package in scanned_packages:
<<<<<<< HEAD
            merge_script_package_to_yml(package, package_dir)

    for content_dir in CONTENT_DIRS:
        print(f'Copying dir {content_dir} to bundles...')
        copy_dir_files(content_dir, version_num, BUNDLE_PRE, BUNDLE_POST, BUNDLE_TEST)

    copy_test_files(BUNDLE_TEST)

    print('Copying content descriptor to bundles')
    for bundle_dir in [BUNDLE_PRE, BUNDLE_POST, BUNDLE_TEST]:
        shutil.copyfile('content-descriptor.json', os.path.join(bundle_dir, 'content-descriptor.json'))

    print('Copying common server doc to bundles')
    for bundle_dir in [BUNDLE_PRE, BUNDLE_POST, BUNDLE_TEST]:
        shutil.copyfile('./Documentation/doc-CommonServer.json', os.path.join(bundle_dir, 'doc-CommonServer.json'))
=======
            merge_script_package_to_yml(package, d, BUNDLE_POST)

    for d in CONTENT_DIRS:
        print 'copying dir %s to bundles ...' % (d,)
        copy_dir_files(d, BUNDLE_POST)

    copy_test_files(BUNDLE_TEST)

    print 'copying content descriptor to bundles'
    for b in [BUNDLE_POST, BUNDLE_TEST]:
        shutil.copyfile('content-descriptor.json', os.path.join(b, 'content-descriptor.json'))

    print 'copying common server doc to bundles'
    shutil.copyfile('./Documentation/doc-CommonServer.json', os.path.join(BUNDLE_POST, 'doc-CommonServer.json'))
>>>>>>> 0f373761

    print('Compressing bundles...')
    shutil.make_archive(ZIP_POST, 'zip', BUNDLE_POST)
    shutil.make_archive(ZIP_TEST, 'zip', BUNDLE_TEST)
    shutil.copyfile(ZIP_POST + '.zip', os.path.join(circle_artifacts, ZIP_POST + '.zip'))
    shutil.copyfile(ZIP_TEST + '.zip', os.path.join(circle_artifacts, ZIP_TEST + '.zip'))
    shutil.copyfile("./Tests/id_set.json", os.path.join(circle_artifacts, "id_set.json"))

    shutil.copyfile('release-notes.md', os.path.join(circle_artifacts, 'release-notes.md'))

    print(f'finished create content artifact at {circle_artifacts}')


def test_version_compare(version_num):
    versions = ['3.5', '2.0', '2.1', '4.7', '1.1.1', '1.5', '3.10.0',
                '2.7.1', '3', '3.4.9', '3.5.1', '3.6', '4.0.0', '5.0.1']

    lower = []
    greater = []
    for ver in versions:
        if is_ge_version(version_num, ver):
            greater.append(ver)
        else:
            lower.append(ver)

    print(f'lower versions: {lower}')
    print(f'greater versions: {greater}')


if __name__ == '__main__':
    main(sys.argv[1])
    if PROBLEMATIC_FILES:
        print_error(f'The following files exceeded to file name length limit of {MAX_FILE_NAME}:\n'
                    f'{json.dumps(PROBLEMATIC_FILES, indent=4)}')
        sys.exit(1)<|MERGE_RESOLUTION|>--- conflicted
+++ resolved
@@ -4,19 +4,14 @@
 import glob
 import shutil
 import zipfile
-<<<<<<< HEAD
+import io
 import yaml
 
 from Tests.scripts.constants import INTEGRATIONS_DIR, MISC_DIR, PLAYBOOKS_DIR, REPORTS_DIR, DASHBOARDS_DIR, \
     WIDGETS_DIR, SCRIPTS_DIR, INCIDENT_FIELDS_DIR, CLASSIFIERS_DIR, LAYOUTS_DIR, CONNECTIONS_DIR, \
     BETA_INTEGRATIONS_DIR, INDICATOR_FIELDS_DIR, INCIDENT_TYPES_DIR, TEST_PLAYBOOKS_DIR
 from Tests.test_utils import print_error
-from package_creator import DIR_TO_PREFIX, merge_script_package_to_yml
-=======
-import io
-
 from package_creator import DIR_TO_PREFIX, merge_script_package_to_yml, write_yaml_with_docker
->>>>>>> 0f373761
 
 CONTENT_DIRS = [
     BETA_INTEGRATIONS_DIR,
@@ -45,21 +40,6 @@
 # server can't handle long file names
 MAX_FILE_NAME = 85
 PROBLEMATIC_FILES = []
-
-
-def is_ge_version(version1, version2):
-    # fix the version to arrays of numbers
-    version1 = [int(i) for i in str(version1).split('.')]
-    version2 = [int(i) for i in str(version2).split('.')]
-
-    for ver1, ver2 in zip(version1, version2):
-        if ver1 > ver2:
-            return False
-        if ver2 > ver1:
-            return True
-
-    # most significant values are equal
-    return len(version1) <= len(version2)
 
 
 def add_tools_to_bundle(bundle):
@@ -93,8 +73,8 @@
         script_obj = yml_info
         if dirname != 'Scripts':
             script_obj = yml_info['script']
-        with io.open(path, mode='r', encoding='utf-8') as f:
-            yml_text = f.read()
+        with io.open(path, mode='r', encoding='utf-8') as file_:
+            yml_text = file_.read()
         out_map = write_yaml_with_docker(out_path, yml_text, yml_info, script_obj)
         if len(out_map.keys()) > 1:
             print(" - yaml generated multiple files: {}".format(out_map.keys()))
@@ -114,39 +94,18 @@
             yml_info = yaml.safe_load(file_)
 
         ver = yml_info.get('fromversion', '0')
-<<<<<<< HEAD
-        if ver == '' or is_ge_version(version_num, ver):
-            print(' - marked as post: {} ({})'.format(ver, path))
-            shutil.copyfile(path, os.path.join(bundle_post, os.path.basename(path)))
-            shutil.copyfile(path, os.path.join(bundle_test, os.path.basename(path)))
-            post_files += 1
-        else:
-            # add the file to both bundles
-            print(' - marked as pre: {} ({})'.format(ver, path))
-            shutil.copyfile(path, os.path.join(bundle_pre, os.path.basename(path)))
-            shutil.copyfile(path, os.path.join(bundle_post, os.path.basename(path)))
-
-    print(' - total post files: {}'.format(post_files))
-=======
-        print ' - processing: %s (%s)' % (ver, path, )
+        print(f' - processing: {ver} ({path})')
         copy_yaml_post(path, os.path.join(bundle_post, os.path.basename(path)), yml_info)
         post_files += 1
-    print ' - total files: %d' % (post_files, )
+    print(f' - total files: {post_files}')
 
->>>>>>> 0f373761
 
 def copy_dir_json(dir_name, bundle_post):
     # handle *.json files
     scan_files = glob.glob(os.path.join(dir_name, '*.json'))
     for path in scan_files:
         dpath = os.path.basename(path)
-<<<<<<< HEAD
-        shutil.copyfile(path, os.path.join(bundle_pre, dpath))
         # this part is a workaround because server doesn't support indicatorfield-*.json naming
-        shutil.copyfile(path, os.path.join(bundle_test, dpath))
-=======
-        # this part is a workaround because server doesn't support indicatorfield-*.json naming
->>>>>>> 0f373761
         if dir_name == 'IndicatorFields':
             new_path = dpath.replace('incidentfield-', 'incidentfield-indicatorfield-')
             if os.path.isfile(new_path):
@@ -184,60 +143,31 @@
 def main(circle_artifacts):
     print('Starting to create content artifact...')
 
-<<<<<<< HEAD
-    # version that separate post bundle from pre bundle
-    # e.i. any yml with "fromversion" of <version_num> or more will be only on post bundle
-    version_num = "3.5"
-
-    print('Creating dir for bundles ...')
-    for bundle in [BUNDLE_PRE, BUNDLE_POST, BUNDLE_TEST]:
-        os.mkdir(bundle)
-        add_tools_to_bundle(bundle)
-=======
-    print 'creating dir for bundles ...'
-    for b in [BUNDLE_POST, BUNDLE_TEST]:
-        os.mkdir(b)
+    print('creating dir for bundles...')
+    for bundle_dir in [BUNDLE_POST, BUNDLE_TEST]:
+        os.mkdir(bundle_dir)
 
     add_tools_to_bundle(BUNDLE_POST)
->>>>>>> 0f373761
 
     convert_incident_fields_to_array()
 
     for package_dir in DIR_TO_PREFIX:
         scanned_packages = glob.glob(os.path.join(package_dir, '*/'))
         for package in scanned_packages:
-<<<<<<< HEAD
-            merge_script_package_to_yml(package, package_dir)
+            merge_script_package_to_yml(package, package_dir, BUNDLE_POST)
 
     for content_dir in CONTENT_DIRS:
         print(f'Copying dir {content_dir} to bundles...')
-        copy_dir_files(content_dir, version_num, BUNDLE_PRE, BUNDLE_POST, BUNDLE_TEST)
+        copy_dir_files(content_dir, BUNDLE_POST)
 
     copy_test_files(BUNDLE_TEST)
 
     print('Copying content descriptor to bundles')
-    for bundle_dir in [BUNDLE_PRE, BUNDLE_POST, BUNDLE_TEST]:
+    for bundle_dir in [BUNDLE_POST, BUNDLE_TEST]:
         shutil.copyfile('content-descriptor.json', os.path.join(bundle_dir, 'content-descriptor.json'))
 
-    print('Copying common server doc to bundles')
-    for bundle_dir in [BUNDLE_PRE, BUNDLE_POST, BUNDLE_TEST]:
-        shutil.copyfile('./Documentation/doc-CommonServer.json', os.path.join(bundle_dir, 'doc-CommonServer.json'))
-=======
-            merge_script_package_to_yml(package, d, BUNDLE_POST)
-
-    for d in CONTENT_DIRS:
-        print 'copying dir %s to bundles ...' % (d,)
-        copy_dir_files(d, BUNDLE_POST)
-
-    copy_test_files(BUNDLE_TEST)
-
-    print 'copying content descriptor to bundles'
-    for b in [BUNDLE_POST, BUNDLE_TEST]:
-        shutil.copyfile('content-descriptor.json', os.path.join(b, 'content-descriptor.json'))
-
-    print 'copying common server doc to bundles'
+    print('copying common server doc to bundles')
     shutil.copyfile('./Documentation/doc-CommonServer.json', os.path.join(BUNDLE_POST, 'doc-CommonServer.json'))
->>>>>>> 0f373761
 
     print('Compressing bundles...')
     shutil.make_archive(ZIP_POST, 'zip', BUNDLE_POST)
@@ -251,22 +181,6 @@
     print(f'finished create content artifact at {circle_artifacts}')
 
 
-def test_version_compare(version_num):
-    versions = ['3.5', '2.0', '2.1', '4.7', '1.1.1', '1.5', '3.10.0',
-                '2.7.1', '3', '3.4.9', '3.5.1', '3.6', '4.0.0', '5.0.1']
-
-    lower = []
-    greater = []
-    for ver in versions:
-        if is_ge_version(version_num, ver):
-            greater.append(ver)
-        else:
-            lower.append(ver)
-
-    print(f'lower versions: {lower}')
-    print(f'greater versions: {greater}')
-
-
 if __name__ == '__main__':
     main(sys.argv[1])
     if PROBLEMATIC_FILES:
