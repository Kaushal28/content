--- conflicted
+++ resolved
@@ -493,12 +493,8 @@
   script: '-'
   subtype: python3
   type: python
-<<<<<<< HEAD
 tests:
 - SlackV3 TestPB
 fromversion: 5.5.0
-=======
-fromversion: 5.5.0
 tests:
-- SlackV3 TestPB
->>>>>>> 68b60345
+- SlackV3 TestPB