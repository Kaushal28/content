import pytest
<<<<<<< HEAD
from freezegun import freeze_time
=======
>>>>>>> 2f7a1aa8

import demistomock as demisto
from CommonServerPython import DemistoException

integration_params = {
    'port': '443',
    'vsys': 'vsys1',
    'server': 'https://1.1.1.1',
    'key': 'thisisabogusAPIKEY!',
    'isFetch': True,
    'query': '',
    'log_type': 'threat',
    'first_fetch': '7 days',
    'max_fetch': '50'
}

mock_demisto_args = {
    'threat_id': "11111",
    'vulnerability_profile': "mock_vuln_profile"
}


@pytest.fixture(autouse=True)
def set_params(mocker):
    mocker.patch.object(demisto, 'params', return_value=integration_params)
    mocker.patch.object(demisto, 'args', return_value=mock_demisto_args)


@pytest.fixture
def patched_requests_mocker(requests_mock):
    """
    This function mocks various PANOS API responses so we can accurately test the instance
    """
    base_url = "{}:{}/api/".format(integration_params['server'], integration_params['port'])
    # Version information
    mock_version_xml = """
    <response status = "success">
        <result>
            <sw-version>9.0.6</sw-version>
            <multi-vsys>off</multi-vsys>
            <model>Panorama</model>
            <serial>FAKESERIALNUMBER</serial>
        </result>
    </response>
    """
    version_path = "{}{}{}".format(base_url, "?type=version&key=", integration_params['key'])
    requests_mock.get(version_path, text=mock_version_xml, status_code=200)
    mock_response_xml = """
    <response status="success" code="20">
    <msg>command succeeded</msg>
    </response>
    """
    requests_mock.post(base_url, text=mock_response_xml, status_code=200)
    return requests_mock


def test_panorama_get_os_version(patched_requests_mocker):
    from Panorama import get_pan_os_version
    import Panorama
    Panorama.URL = 'https://1.1.1.1:443/api/'
    Panorama.API_KEY = 'thisisabogusAPIKEY!'
    r = get_pan_os_version()
    assert r == '9.0.6'


def test_panorama_override_vulnerability(patched_requests_mocker):
    from Panorama import panorama_override_vulnerability
    import Panorama
    Panorama.URL = 'https://1.1.1.1:443/api/'
    r = panorama_override_vulnerability(mock_demisto_args['threat_id'], mock_demisto_args['vulnerability_profile'],
                                        'reset-both')
    assert r['response']['@status'] == 'success'


def test_add_argument_list():
    from Panorama import add_argument_list
    list_argument = ["foo", "bar"]

    response_with_member = add_argument_list(list_argument, "test", True)
    expected_with_member = '<test><member>foo</member><member>bar</member></test>'
    assert response_with_member == expected_with_member

    response_with_member_field_name = add_argument_list(list_argument, "member", True)
    expected_with_member_field_name = '<member>foo</member><member>bar</member>'
    assert response_with_member_field_name == expected_with_member_field_name


def test_add_argument():
    from Panorama import add_argument
    argument = "foo"

    response_with_member = add_argument(argument, "test", True)
    expected_with_member = '<test><member>foo</member></test>'
    assert response_with_member == expected_with_member

    response_without_member = add_argument(argument, "test", False)
    expected_without_member = '<test>foo</test>'
    assert response_without_member == expected_without_member


def test_add_argument_yes_no():
    from Panorama import add_argument_yes_no
    arg = 'No'
    field = 'test'
    option = True

    response_option_true = add_argument_yes_no(arg, field, option)
    expected_option_true = '<option><test>no</test></option>'
    assert response_option_true == expected_option_true

    option = False
    response_option_false = add_argument_yes_no(arg, field, option)
    expected_option_false = '<test>no</test>'
    assert response_option_false == expected_option_false


def test_add_argument_target():
    from Panorama import add_argument_target
    response = add_argument_target('foo', 'bar')
    expected = '<bar><devices><entry name=\"foo\"/></devices></bar>'
    assert response == expected


def test_prettify_addresses_arr():
    from Panorama import prettify_addresses_arr
    addresses_arr = [{'@name': 'my_name', 'fqdn': 'a.com'},
                     {'@name': 'my_name2', 'fqdn': 'b.com'},
                     {'@name': 'test', 'ip-netmask': '1.1.1.1', 'tag': None}]
    response = prettify_addresses_arr(addresses_arr)
    expected = [{'Name': 'my_name', 'FQDN': 'a.com'},
                {'Name': 'my_name2', 'FQDN': 'b.com'},
                {'Name': 'test', 'IP_Netmask': '1.1.1.1'}]
    assert response == expected


def test_prettify_address():
    from Panorama import prettify_address
    address = {'@name': 'my_name', 'ip-netmask': '1.1.1.1', 'description': 'lala'}
    response = prettify_address(address)
    expected = {'Name': 'my_name', 'IP_Netmask': '1.1.1.1', 'Description': 'lala'}
    assert response == expected


def test_prettify_address_tag_none():
    from Panorama import prettify_address
    address = {'@name': 'test', 'ip-netmask': '1.1.1.1', 'tag': None}
    response = prettify_address(address)
    expected = {'Name': 'test', 'IP_Netmask': '1.1.1.1'}
    assert response == expected


def test_prettify_address_group():
    from Panorama import prettify_address_group
    address_group_static = {'@name': 'foo', 'static': {'member': 'address object'}}
    response_static = prettify_address_group(address_group_static)
    expected_address_group_static = {'Name': 'foo', 'Type': 'static', 'Addresses': 'address object'}
    assert response_static == expected_address_group_static

    address_group_dynamic = {'@name': 'foo', 'dynamic': {'filter': '1.1.1.1 and 2.2.2.2'}}
    response_dynamic = prettify_address_group(address_group_dynamic)
    expected_address_group_dynamic = {'Name': 'foo', 'Type': 'dynamic', 'Match': '1.1.1.1 and 2.2.2.2'}
    assert response_dynamic == expected_address_group_dynamic

    address_group_dynamic_tag_none = {'@name': 'foo', 'dynamic': {'filter': '1.1.1.1 or 2.2.2.2'}, 'tag': None}
    response_dynamic_tag_none = prettify_address_group(address_group_dynamic_tag_none)
    expected_address_group_dynamic_tag_none = {'Name': 'foo', 'Type': 'dynamic', 'Match': '1.1.1.1 or 2.2.2.2'}
    assert response_dynamic_tag_none == expected_address_group_dynamic_tag_none


def test_prettify_service():
    from Panorama import prettify_service
    service = {'@name': 'service_name', 'description': 'foo', 'protocol': {'tcp': {'port': '443'}}}
    response = prettify_service(service)
    expected = {'Name': 'service_name', 'Description': 'foo', 'Protocol': 'tcp', 'DestinationPort': '443'}
    assert response == expected


def test_prettify_service_tag_none():
    from Panorama import prettify_service
    service = {'@name': 'service_name', 'description': 'foo', 'protocol': {'tcp': {'port': '443'}}, 'tag': None}
    response = prettify_service(service)
    expected = {'Name': 'service_name', 'Description': 'foo', 'Protocol': 'tcp', 'DestinationPort': '443'}
    assert response == expected


def test_prettify_service_group():
    from Panorama import prettify_service_group
    service_group = {'@name': 'sg', 'members': {'member': ['service1', 'service2']}}
    response = prettify_service_group(service_group)
    expected = {'Name': 'sg', 'Services': ['service1', 'service2']}
    assert response == expected


def test_prettify_service_group_tag_none():
    from Panorama import prettify_service_group
    service_group = {'@name': 'sg_group', 'members': {'member': ['service1', 'service2']}, 'tag': None}
    response = prettify_service_group(service_group)
    expected = {'Name': 'sg_group', 'Services': ['service1', 'service2']}
    assert response == expected


def test_prettify_custom_url_category():
    from Panorama import prettify_custom_url_category
    custom_url_category = {'@name': 'foo', 'list': {'member': ['a', 'b', 'c']}}
    response = prettify_custom_url_category(custom_url_category)
    expected = {'Name': 'foo', 'Sites': ['a', 'b', 'c']}
    assert response == expected


def test_panorama_create_custom_url_category_8_x(mocker):
    """
    Given:
     - an only > 9.x valid argument for custom url category creation

    When:
     - running the panorama_create_custom_url_category function
     - mocking the pan-os version to be 8.x

    Then:
     - a proper error is raised
    """
    from Panorama import panorama_create_custom_url_category
    mocker.patch('Panorama.get_pan_os_major_version', return_value=8)
    custom_url_category_name = 'name'
    description = 'test_desc'
    type_ = 'URL List'

    with pytest.raises(DemistoException,
                       match='The type and categories arguments are only relevant for PAN-OS 9.x versions.'):
        panorama_create_custom_url_category(custom_url_category_name, type_=type_, description=description)


def test_panorama_create_custom_url_category_9_x(mocker):
    """
    Given:
     - a non valid argument for custom url category creation

    When:
     - running the panorama_create_custom_url_category function
     - mocking the pan-os version to be 9.x

    Then:
     - a proper error is raised
    """
    from Panorama import panorama_create_custom_url_category
    mocker.patch('Panorama.get_pan_os_major_version', return_value=9)
    custom_url_category_name = 'name'
    type_ = 'URL List'
    categories = 'phishing'
    sites = 'a.com'
    description = 'test_desc'

    with pytest.raises(DemistoException,
                       match='The type argument is mandatory for PAN-OS 9.x versions.'):
        panorama_create_custom_url_category(custom_url_category_name, sites=sites, description=description)

    with pytest.raises(DemistoException,
                       match='Exactly one of the sites and categories arguments should be defined.'):
        panorama_create_custom_url_category(custom_url_category_name, type_=type_, sites=sites, categories=categories)

    with pytest.raises(DemistoException,
                       match='URL List type is only for sites, Category Match is only for categories.'):
        panorama_create_custom_url_category(custom_url_category_name, type_=type_, categories=categories)


def test_create_url_filter_params_8_x(mocker):
    """
    Given:
     - a valid argument for url filter creation

    When:
     - running the create_url_filter_params utility function
     - mocking the pan-os version to be 8.x

    Then:
     - a proper xml element is generated
    """
    from Panorama import create_url_filter_params
    mocker.patch('Panorama.get_pan_os_major_version', return_value=8)
    url_filter_name = 'name'
    action = 'alert'
    url_category_list = 'adult'
    description = 'test_desc'

    url_filter_params = create_url_filter_params(url_filter_name, action, url_category_list=url_category_list,
                                                 description=description)
    assert url_filter_params['element'].find('<action>block</action>') != -1  # if not -1, then it is found


def test_create_url_filter_params_9_x(mocker):
    """
    Given:
     - a valid argument for url filter creation

    When:
     - running the create_url_filter_params utility function
     - mocking the pan-os version to be 9.x

    Then:
     - a proper xml element is generated
    """
    from Panorama import create_url_filter_params
    mocker.patch('Panorama.get_pan_os_major_version', return_value=9)
    url_filter_name = 'name'
    action = 'alert'
    url_category_list = 'adult'
    description = 'test_desc'

    url_filter_params = create_url_filter_params(url_filter_name, action, url_category_list=url_category_list,
                                                 description=description)
    assert url_filter_params['element'].find('<action>block</action>') == -1  # if  -1, then it is not found


def test_prettify_edl():
    from Panorama import prettify_edl
    edl = {'@name': 'edl_name', 'type': {'my_type': {'url': 'abc.com', 'description': 'my_desc'}}}
    response = prettify_edl(edl)
    expected = {'Name': 'edl_name', 'Type': 'my_type', 'URL': 'abc.com', 'Description': 'my_desc'}
    assert response == expected


def test_build_traffic_logs_query():
    # (addr.src in 192.168.1.222) and (app eq netbios-dg) and (action eq allow) and (port.dst eq 138)
    from Panorama import build_traffic_logs_query
    source = '192.168.1.222'
    application = 'netbios-dg'
    action = 'allow'
    to_port = '138'
    response = build_traffic_logs_query(source, None, None, application, to_port, action)
    expected = '(addr.src in 192.168.1.222) and (app eq netbios-dg) and (port.dst eq 138) and (action eq allow)'
    assert response == expected


def test_prettify_traffic_logs():
    from Panorama import prettify_traffic_logs
    traffic_logs = [{'action': 'my_action1', 'category': 'my_category1', 'rule': 'my_rule1'},
                    {'action': 'my_action2', 'category': 'my_category2', 'rule': 'my_rule2'}]
    response = prettify_traffic_logs(traffic_logs)
    expected = [{'Action': 'my_action1', 'Category': 'my_category1', 'Rule': 'my_rule1'},
                {'Action': 'my_action2', 'Category': 'my_category2', 'Rule': 'my_rule2'}]
    assert response == expected


def test_prettify_logs():
    from Panorama import prettify_logs
    traffic_logs = [{'action': 'my_action1', 'category': 'my_category1', 'rule': 'my_rule1', 'natdport': '100',
                     'bytes': '12'},
                    {'action': 'my_action2', 'category': 'my_category2', 'rule': 'my_rule2', 'natdport': '101',
                     'bytes_sent': '11'}]
    response = prettify_logs(traffic_logs)
    expected = [{'Action': 'my_action1', 'CategoryOrVerdict': 'my_category1', 'Rule': 'my_rule1',
                 'NATDestinationPort': '100', 'Bytes': '12'},
                {'Action': 'my_action2', 'CategoryOrVerdict': 'my_category2', 'Rule': 'my_rule2',
                 'NATDestinationPort': '101', 'BytesSent': '11'}]
    assert response == expected


prepare_security_rule_inputs = [
    ('top', 'test_rule_name'),
    ('bottom', 'test_rule_name'),
]


@pytest.mark.parametrize('where, dst', prepare_security_rule_inputs)
def test_prepare_security_rule_params(where, dst):
    """
    Given:
     - a non valid arguments for the prepare_security_rule_params function

    When:
     - running the prepare_security_rule_params utility function

    Then:
     - a proper exception is raised
    """
    from Panorama import prepare_security_rule_params
    err_msg = 'Please provide a dst rule only when the where argument is before or after.'
    with pytest.raises(DemistoException, match=err_msg):
        prepare_security_rule_params(api_action='set', action='drop', destination=['any'], source=['any'],
                                     rulename='test', where=where, dst=dst)


def test_build_policy_match_query():
    """
    Given:
     - a valid arguments for policy match query generation

    When:
     - running the build_policy_match_query utility function

    Then:
     - a proper xml is generated
    """
    from Panorama import build_policy_match_query
    source = '1.1.1.1'
    destination = '6.7.8.9'
    protocol = '1'
    application = 'gmail-base'
    response = build_policy_match_query(application, None, destination, None, None, None, protocol, source)
    expected = '<test><security-policy-match><source>1.1.1.1</source><destination>6.7.8.9</destination>' \
               '<protocol>1</protocol><application>gmail-base</application></security-policy-match></test>'
    assert response == expected


def test_panorama_security_policy_match_command_no_target():
    """
    Given:
     - a Panorama instance(mocked parameter) without the target argument

    When:
     - running the panorama-security-policy-match command

    Then:
     - Validate a proper error is raised
    """
    from Panorama import panorama_security_policy_match_command
    err_msg = "The 'panorama-security-policy-match' command is relevant for a Firewall instance " \
              "or for a Panorama instance, to be used with the target argument."
    with pytest.raises(DemistoException, match=err_msg):
        panorama_security_policy_match_command(demisto.args())


def test_panorama_register_ip_tag_command_wrongful_args(mocker):
    """
    Given:
     - a non valid arguments for the panorama_register_ip_tag_command function

    When:
     - running the panorama_register_ip_tag_command function

    Then:
     - a proper exception is raised
    """
    from Panorama import panorama_register_ip_tag_command
    args = {'IPs': '1.1.1.1', 'tag': 'test_tag', 'persistent': 'true', 'timeout': '5'}

    mocker.patch('Panorama.get_pan_os_major_version', return_value=9)
    with pytest.raises(DemistoException,
                       match='When the persistent argument is true, you can not use the timeout argument.'):
        panorama_register_ip_tag_command(args)

    args['persistent'] = 'false'
    mocker.patch('Panorama.get_pan_os_major_version', return_value=8)
    with pytest.raises(DemistoException,
                       match='The timeout argument is only applicable on 9.x PAN-OS versions or higher.'):
        panorama_register_ip_tag_command(args)


def test_prettify_matching_rule():
    from Panorama import prettify_matching_rule
    matching_rule = {'action': 'my_action1', '@name': 'very_important_rule', 'source': '6.7.8.9', 'destination': 'any'}
    response = prettify_matching_rule(matching_rule)
    expected = {'Action': 'my_action1', 'Name': 'very_important_rule', 'Source': '6.7.8.9', 'Destination': 'any'}
    assert response == expected


def test_prettify_static_route():
    from Panorama import prettify_static_route
    static_route = {'@name': 'name1', 'destination': '1.2.3.4', 'metric': '10', 'nexthop': {'fqdn': 'demisto.com'}}
    virtual_router = 'my_virtual_router'
    response = prettify_static_route(static_route, virtual_router)
    expected = {'Name': 'name1', 'Destination': '1.2.3.4', 'Metric': 10,
                'NextHop': 'demisto.com', 'VirtualRouter': 'my_virtual_router'}
    assert response == expected


def test_validate_search_time():
    from Panorama import validate_search_time
    assert validate_search_time('2019/12/26')
    assert validate_search_time('2019/12/26 00:00:00')
    with pytest.raises(Exception):
        assert validate_search_time('219/12/26 00:00:00')
        assert validate_search_time('219/10/35')


def test_prettify_user_interface_config():
    from Panorama import prettify_user_interface_config
    raw_response = [{'@name': 'internal', 'network': {'layer3': {'member': 'ethernet1/2'},
                                                      'log-setting': 'ToLoggingService'},
                     'enable-user-identification': 'yes'},
                    {'@name': 'External', 'network': {'tap': {'member': 'ethernet1/1'},
                                                      'log-setting': 'ToLoggingService'}}]
    response = prettify_user_interface_config(raw_response)
    expected = [{'Name': 'ethernet1/2', 'Zone': 'internal', 'EnableUserIdentification': 'yes'},
                {'Name': 'ethernet1/1', 'Zone': 'External', 'EnableUserIdentification': 'no'}]
    assert response == expected


def test_prettify_configured_user_id_agents__multi_result():
    from Panorama import prettify_configured_user_id_agents
    raw_response = [{'@name': 'testing2', 'serial-number': 'panorama2'},
                    {'@name': 'fullinfo', 'host-port': {'port': '67', 'ntlm-auth': 'yes',
                                                        'ldap-proxy': 'yes', 'collectorname': 'demisto',
                                                        'secret': 'secret', 'host': 'what'}, 'ip-user-mappings': 'yes'}]
    response = prettify_configured_user_id_agents(raw_response)
    expected = [{'Name': 'testing2', 'Host': None, 'Port': None, 'NtlmAuth': 'no', 'LdapProxy': 'no',
                 'CollectorName': None, 'Secret': None, 'EnableHipCollection': 'no', 'SerialNumber': 'panorama2',
                 'IpUserMapping': 'no', 'Disabled': 'no'},
                {'Name': 'fullinfo', 'Host': 'what', 'Port': '67', 'NtlmAuth': 'yes', 'LdapProxy': 'yes',
                 'CollectorName': 'demisto', 'Secret': 'secret', 'EnableHipCollection': 'no', 'SerialNumber': None,
                 'IpUserMapping': 'yes', 'Disabled': 'no'}]
    assert response == expected


def test_prettify_configured_user_id_agents__single_result():
    from Panorama import prettify_configured_user_id_agents
    raw_response = {'@name': 'fullinfo', 'host-port': {'port': '67', 'ntlm-auth': 'yes',
                                                       'ldap-proxy': 'yes', 'collectorname': 'demisto',
                                                       'secret': 'secret', 'host': 'what'}, 'ip-user-mappings': 'yes'}
    response = prettify_configured_user_id_agents(raw_response)
    expected = {'Name': 'fullinfo', 'Host': 'what', 'Port': '67', 'NtlmAuth': 'yes', 'LdapProxy': 'yes',
                'CollectorName': 'demisto', 'Secret': 'secret', 'EnableHipCollection': 'no', 'SerialNumber': None,
                'IpUserMapping': 'yes', 'Disabled': 'no'}
    assert response == expected


@freeze_time("2021-07-10T16:34:14.758295 UTC+1")
def test_fetch_incidents_first_time_fetch(mocker):
    """Unit test
    Given
    - fetch incidents command
    - command args
    When
    - mock the integration parameters
    - mock the panorama_query_logs response
    Then
    - Validate that the fetch_status is pending
    - Validate that the job_id is as pending
    - Validate that the last_time is as the frozen time
    """
    from Panorama import fetch_incidents
    submitted_job = {'response': {
        '@status': 'success', '@code': '19',
        'result': {'msg': {'line': 'query job enqueued with jobid 9440'}, 'job': '9440'}}
    }
    mocker.patch('Panorama.panorama_query_logs', return_value=submitted_job)

    params = demisto.params()
    _, next_run = fetch_incidents(
        last_run={},
        query=params.get('query'),
        first_fetch_time=params.get('first_fetch'),
        number_of_logs=params.get('number_of_logs'),
        log_type=params.get('log_type')
    )
    assert next_run.get('fetch_status') == 'pending'
    assert next_run.get('job_id') == '9440'
    assert next_run.get('last_time') == '2021/07/10 17:34:14'


def test_fetch_incidents_second_time_fetch_no_logs(mocker):
    """Unit test
    Given
    - fetch incidents command
    - command args
    When
    - mock the integration parameters
    - mock the panorama_get_logs response, that no logs matched the query
    Then
    - Validate that when there are no logs, an appropriate message
    - Validate that the fetch_status is new
    - Validate that the job_id is -1
    - Validate that the last_time is as the last_run(not changed)
    """
    from Panorama import fetch_incidents
    result = {
        "response": {
            "@status": "success",
            "result": {
                "job": {
                    "cached-logs": "0",
                    "id": "9441",
                    "status": "FIN",
                    "tdeq": "06:38:31",
                    "tenq": "06:38:31",
                    "tlast": "16:00:00"
                },
                "log": {
                    "logs": {
                        "@count": "0",
                        "@progress": "0"
                    }
                }
            }
        }
    }
    mocker.patch('Panorama.panorama_get_logs', return_value=result)

    params = demisto.params()
    incidents, next_run = fetch_incidents(
        last_run={
            'fetch_status': 'pending',
            'job_id': '9440',
            'last_time': '2021/07/19 16:29:16'},
        query=params.get('query'),
        first_fetch_time=params.get('first_fetch'),
        number_of_logs=params.get('number_of_logs'),
        log_type=params.get('log_type')
    )
    assert not len(incidents)
    assert next_run.get('fetch_status') == 'new'
    assert next_run.get('job_id') == '-1'
    assert next_run.get('last_time') == '2021/07/19 16:29:16'


def test_fetch_incidents_second_time_fetch_with_logs(mocker):
    """Unit test
    Given
    - fetch incidents command
    - command args
    When
    - mock the integration parameters
    - mock the panorama_get_logs response, that 3 logs matched the query
    Then
    - validate that 3 incidents have been generated
    - Validate that the fetch_status is new
    - Validate that the job_id is -1
    - Validate that the last_time is as the received_time of the last log plus 1 second
    """
    from Panorama import fetch_incidents
    from test_data.responses import TRAFFIC_LOGS
    mocker.patch('Panorama.panorama_get_logs', return_value=TRAFFIC_LOGS)

    params = demisto.params()
    incidents, next_run = fetch_incidents(
        last_run={
            'fetch_status': 'pending',
            'job_id': '668',
            'last_time': '2021/07/19 16:29:16'},
        query=params.get('query'),
        first_fetch_time=params.get('first_fetch'),
        number_of_logs=params.get('number_of_logs'),
        log_type=params.get('log_type')
    )
    assert len(incidents) == 3
    assert incidents[0].get('name') == '1 PAN-OS log TRAFFIC received at: 2020/10/11 19:16:29'
    assert next_run.get('fetch_status') == 'new'
    assert next_run.get('job_id') == '-1'
    assert next_run.get('last_time') == '2020/10/11 19:16:30'<|MERGE_RESOLUTION|>--- conflicted
+++ resolved
@@ -1,8 +1,5 @@
 import pytest
-<<<<<<< HEAD
 from freezegun import freeze_time
-=======
->>>>>>> 2f7a1aa8
 
 import demistomock as demisto
 from CommonServerPython import DemistoException
