--- conflicted
+++ resolved
@@ -152,7 +152,12 @@
       - 'true'
       required: true
       secret: false
-<<<<<<< HEAD
+    - default: false
+      description: The starting entry index from which to export the indicators.
+      isArray: false
+      name: offset
+      required: false
+      secret: false
     - auto: PREDEFINED
       default: false
       defaultValue: string
@@ -208,12 +213,6 @@
         should be listed in the output. If not set will list all existing categories.
       isArray: false
       name: category_attribute
-=======
-    - default: false
-      description: The starting entry index from which to export the indicators.
-      isArray: false
-      name: offset
->>>>>>> 8430b1bf
       required: false
       secret: false
     deprecated: false
@@ -221,11 +220,7 @@
       On-Demand).
     execution: false
     name: eis-update
-<<<<<<< HEAD
-  dockerimage: demisto/teams:1.0.0.4937
-=======
   dockerimage: demisto/teams:1.0.0.6411
->>>>>>> 8430b1bf
   feed: false
   isfetch: false
   longRunning: true
