id: Google Drive Permissions Test
version: -1
vcShouldKeepItemLegacyProdMachine: false
<<<<<<< HEAD
name: test_playbook_permissions
=======
name: Google Drive Permissions Test
>>>>>>> a3033e42
starttaskid: "0"
tasks:
  "0":
    id: "0"
    taskid: b3192777-4fd2-4997-89f9-6fe319540600
    type: start
    task:
      id: b3192777-4fd2-4997-89f9-6fe319540600
      version: -1
      name: ""
      iscommand: false
      brand: ""
    nexttasks:
      '#none#':
      - "16"
    separatecontext: false
    view: |-
      {
        "position": {
          "x": 50,
          "y": 50
        }
      }
    note: false
    timertriggers: []
    ignoreworker: false
    skipunavailable: false
    quietmode: 0
    isoversize: false
    isautoswitchedtoquietmode: false
  "3":
    id: "3"
    taskid: ac2f31f5-6e2a-4392-8b4d-1a4633b20f89
    type: regular
    task:
      id: ac2f31f5-6e2a-4392-8b4d-1a4633b20f89
      version: -1
      name: google-drive-file-permission-create
      description: Creates a permission for a file or shared drive.
      script: GoogleDrive|||google-drive-file-permission-create
      type: regular
      iscommand: true
      brand: GoogleDrive
    nexttasks:
      '#none#':
      - "10"
    scriptarguments:
      email_address:
        simple: ${testData.emailAddress}
      file_id:
        simple: ${testData.googleDriveFileId}
      type:
        simple: user
    separatecontext: false
    view: |-
      {
        "position": {
          "x": 50,
          "y": 1070
        }
      }
    note: false
    timertriggers: []
    ignoreworker: false
    skipunavailable: false
    quietmode: 0
    isoversize: false
    isautoswitchedtoquietmode: false
  "4":
    id: "4"
    taskid: 61b1f3a5-8268-43ba-82a4-ed07d4ab99f4
    type: regular
    task:
      id: 61b1f3a5-8268-43ba-82a4-ed07d4ab99f4
      version: -1
      name: google-drive-file-permissions-list
      description: Lists a file's or shared drive's permissions.
      script: GoogleDrive|||google-drive-file-permissions-list
      type: regular
      iscommand: true
      brand: GoogleDrive
    nexttasks:
      '#none#':
      - "5"
    scriptarguments:
      file_id:
        simple: ${testData.googleDriveFileId}
    separatecontext: false
    view: |-
      {
        "position": {
          "x": 50,
          "y": 1595
        }
      }
    note: false
    timertriggers: []
    ignoreworker: false
    skipunavailable: false
    quietmode: 0
    isoversize: false
    isautoswitchedtoquietmode: false
  "5":
    id: "5"
    taskid: 80088f60-1cec-4d82-841f-cb08f09a34a1
    type: regular
    task:
      id: 80088f60-1cec-4d82-841f-cb08f09a34a1
      version: -1
      name: google-drive-file-permission-update
      description: Updates a permission with patch semantics.
      script: GoogleDrive|||google-drive-file-permission-update
      type: regular
      iscommand: true
      brand: GoogleDrive
    nexttasks:
      '#none#':
      - "11"
    scriptarguments:
      file_id:
        simple: ${testData.googleDriveFileId}
      permission_id:
        simple: ${testData.googleDrivePermissionId}
      role:
        simple: commenter
    separatecontext: false
    view: |-
      {
        "position": {
          "x": 50,
          "y": 1770
        }
      }
    note: false
    timertriggers: []
    ignoreworker: false
    skipunavailable: false
    quietmode: 0
    isoversize: false
    isautoswitchedtoquietmode: false
  "6":
    id: "6"
    taskid: d445a732-d8ef-4418-8edf-31ff29231cf8
    type: regular
    task:
      id: d445a732-d8ef-4418-8edf-31ff29231cf8
      version: -1
      name: google-drive-file-permission-delete
      description: Delete a permission.
      script: GoogleDrive|||google-drive-file-permission-delete
      type: regular
      iscommand: true
      brand: GoogleDrive
    nexttasks:
      '#none#':
      - "7"
    scriptarguments:
      file_id:
        simple: ${testData.googleDriveFileId}
      permission_id:
        simple: ${testData.googleDrivePermissionId}
    separatecontext: false
    view: |-
      {
        "position": {
          "x": 50,
          "y": 2120
        }
      }
    note: false
    timertriggers: []
    ignoreworker: false
    skipunavailable: false
    quietmode: 0
    isoversize: false
    isautoswitchedtoquietmode: false
  "7":
    id: "7"
    taskid: 85d5b65b-7d74-411f-89cb-5520936f3aa1
    type: regular
    task:
      id: 85d5b65b-7d74-411f-89cb-5520936f3aa1
      version: -1
      name: google-drive-file-permissions-list
      description: Lists a file's or shared drive's permissions.
      script: GoogleDrive|||google-drive-file-permissions-list
      type: regular
      iscommand: true
      brand: GoogleDrive
    nexttasks:
      '#none#':
      - "17"
    scriptarguments:
      file_id:
        simple: ${testData.googleDriveFileId}
    separatecontext: false
    view: |-
      {
        "position": {
          "x": 50,
          "y": 2295
        }
      }
    note: false
    timertriggers: []
    ignoreworker: false
    skipunavailable: false
    quietmode: 0
    isoversize: false
    isautoswitchedtoquietmode: false
  "9":
    id: "9"
    taskid: e8865268-d5ce-4556-8c52-b1b016ea11eb
    type: title
    task:
      id: e8865268-d5ce-4556-8c52-b1b016ea11eb
      version: -1
      name: Test Done
      type: title
      iscommand: false
      brand: ""
    separatecontext: false
    view: |-
      {
        "position": {
          "x": 50,
          "y": 2820
        }
      }
    note: false
    timertriggers: []
    ignoreworker: false
    skipunavailable: false
    quietmode: 0
    isoversize: false
    isautoswitchedtoquietmode: false
  "10":
    id: "10"
    taskid: ce3c745a-5228-45ca-88ba-a3dfb6c3af6d
    type: condition
    task:
      id: ce3c745a-5228-45ca-88ba-a3dfb6c3af6d
      version: -1
      name: Verify Outputs
      type: condition
      iscommand: false
      brand: ""
    nexttasks:
      "yes":
      - "19"
    separatecontext: false
    conditions:
    - label: "yes"
      condition:
      - - operator: isNotEmpty
          left:
            value:
              simple: GoogleDrive.FilePermission.id
            iscontext: true
    view: |-
      {
        "position": {
          "x": 50,
          "y": 1245
        }
      }
    note: false
    timertriggers: []
    ignoreworker: false
    skipunavailable: false
    quietmode: 0
    isoversize: false
    isautoswitchedtoquietmode: false
  "11":
    id: "11"
    taskid: 55a28b93-d264-403e-844d-46288585321a
    type: regular
    task:
      id: 55a28b93-d264-403e-844d-46288585321a
      version: -1
      name: google-drive-file-permissions-list
      description: Lists a file's or shared drive's permissions.
      script: GoogleDrive|||google-drive-file-permissions-list
      type: regular
      iscommand: true
      brand: GoogleDrive
    nexttasks:
      '#none#':
      - "6"
    scriptarguments:
      file_id:
        simple: ${testData.googleDriveFileId}
    separatecontext: false
    view: |-
      {
        "position": {
          "x": 50,
          "y": 1945
        }
      }
    note: false
    timertriggers: []
    ignoreworker: false
    skipunavailable: false
    quietmode: 0
    isoversize: false
    isautoswitchedtoquietmode: false
  "13":
    id: "13"
    taskid: 1b4be427-5f64-4027-8a63-15f5e6c183eb
    type: regular
    task:
      id: 1b4be427-5f64-4027-8a63-15f5e6c183eb
      version: -1
      name: google-drive-file-permissions-list
      description: Lists a file's or shared drive's permissions.
      script: GoogleDrive|||google-drive-file-permissions-list
      type: regular
      iscommand: true
      brand: GoogleDrive
    nexttasks:
      '#none#':
      - "3"
    scriptarguments:
      file_id:
        simple: ${testData.googleDriveFileId}
    separatecontext: false
    view: |-
      {
        "position": {
          "x": 50,
          "y": 895
        }
      }
    note: false
    timertriggers: []
    ignoreworker: false
    skipunavailable: false
    quietmode: 0
    isoversize: false
    isautoswitchedtoquietmode: false
  "14":
    id: "14"
    taskid: 73a04d88-1023-460a-806f-1dcb32afd85c
    type: regular
    task:
      id: 73a04d88-1023-460a-806f-1dcb32afd85c
      version: -1
      name: FileCreateAndUpload
      description: |
        Will create a file (using the given data input or entry ID) and upload it to current investigation war room.
      scriptName: FileCreateAndUpload
      type: regular
      iscommand: false
      brand: ""
    nexttasks:
      '#none#':
      - "15"
    scriptarguments:
      data:
        simple: Hello World
      filename:
        simple: HelloWorld
    separatecontext: false
    view: |-
      {
        "position": {
          "x": 50,
          "y": 370
        }
      }
    note: false
    timertriggers: []
    ignoreworker: false
    skipunavailable: false
    quietmode: 0
    isoversize: false
    isautoswitchedtoquietmode: false
  "15":
    id: "15"
    taskid: e79f71bd-d636-486c-85a8-28e19743d9a7
    type: regular
    task:
      id: e79f71bd-d636-486c-85a8-28e19743d9a7
      version: -1
      name: google-drive-file-upload
      description: Creates a new file.
      script: GoogleDrive|||google-drive-file-upload
      type: regular
      iscommand: true
      brand: GoogleDrive
    nexttasks:
      '#none#':
      - "20"
    scriptarguments:
      entry_id:
        simple: ${File.EntryID}
      file_name:
        simple: ${File.Name}
    separatecontext: false
    view: |-
      {
        "position": {
          "x": 50,
          "y": 545
        }
      }
    note: false
    timertriggers: []
    ignoreworker: false
    skipunavailable: false
    quietmode: 0
    isoversize: false
    isautoswitchedtoquietmode: false
  "16":
    id: "16"
    taskid: 9044844d-408c-4b87-8977-72703ac5c3ba
    type: regular
    task:
      id: 9044844d-408c-4b87-8977-72703ac5c3ba
      version: -1
      name: Set
      description: Set a value in context under the key you entered.
      scriptName: Set
      type: regular
      iscommand: false
      brand: ""
    nexttasks:
      '#none#':
      - "14"
    scriptarguments:
      append:
        simple: "false"
      key:
        simple: testData.emailAddress
      value:
        simple: test@demistodev.com
    separatecontext: false
    view: |-
      {
        "position": {
          "x": 50,
          "y": 195
        }
      }
    note: false
    timertriggers: []
    ignoreworker: false
    skipunavailable: false
    quietmode: 0
    isoversize: false
    isautoswitchedtoquietmode: false
  "17":
    id: "17"
    taskid: aa67c049-2b58-421b-82bc-0831ec269323
    type: regular
    task:
      id: aa67c049-2b58-421b-82bc-0831ec269323
      version: -1
      name: google-drive-file-delete
      description: Permanently deletes a file owned by the user without moving it
        to the trash. If the file belongs to a shared drive the user must be an organizer
        on the parent. If the target is a folder, all descendants owned by the user
        are also deleted.
      script: GoogleDrive|||google-drive-file-delete
      type: regular
      iscommand: true
      brand: GoogleDrive
    nexttasks:
      '#none#':
      - "18"
    scriptarguments:
      file_id:
        simple: ${testData.googleDriveFileId}
    separatecontext: false
    view: |-
      {
        "position": {
          "x": 50,
          "y": 2470
        }
      }
    note: false
    timertriggers: []
    ignoreworker: false
    skipunavailable: false
    quietmode: 0
    isoversize: false
    isautoswitchedtoquietmode: false
  "18":
    id: "18"
    taskid: 531282cb-7f41-4bae-85d1-9118dfb49b1b
    type: regular
    task:
      id: 531282cb-7f41-4bae-85d1-9118dfb49b1b
      version: -1
      name: google-drive-files-list
      description: Lists the user's shared drives.
      script: GoogleDrive|||google-drive-files-list
      type: regular
      iscommand: true
      brand: GoogleDrive
    nexttasks:
      '#none#':
      - "9"
    separatecontext: false
    view: |-
      {
        "position": {
          "x": 50,
          "y": 2645
        }
      }
    note: false
    timertriggers: []
    ignoreworker: false
    skipunavailable: false
    quietmode: 0
    isoversize: false
    isautoswitchedtoquietmode: false
  "19":
    id: "19"
    taskid: a6823731-cc94-49e1-8c7b-50ddeb853b4d
    type: regular
    task:
      id: a6823731-cc94-49e1-8c7b-50ddeb853b4d
      version: -1
      name: Set
      description: Set a value in context under the key you entered.
      scriptName: Set
      type: regular
      iscommand: false
      brand: ""
    nexttasks:
      '#none#':
      - "4"
    scriptarguments:
      append:
        simple: "false"
      key:
        simple: testData.googleDrivePermissionId
      value:
        complex:
          root: GoogleDrive.FilePermission
          filters:
          - - operator: isEqualString
              left:
                value:
                  simple: GoogleDrive.FilePermission.emailAddress
                iscontext: true
              right:
                value:
                  simple: ${testData.emailAddress}
          accessor: id
    separatecontext: false
    view: |-
      {
        "position": {
          "x": 50,
          "y": 1420
        }
      }
    note: false
    timertriggers: []
    ignoreworker: false
    skipunavailable: false
    quietmode: 0
    isoversize: false
    isautoswitchedtoquietmode: false
  "20":
    id: "20"
    taskid: 0d183ef1-b05c-40ca-8a3c-7ae8cae506af
    type: regular
    task:
      id: 0d183ef1-b05c-40ca-8a3c-7ae8cae506af
      version: -1
      name: Set
      description: Set a value in context under the key you entered.
      scriptName: Set
      type: regular
      iscommand: false
      brand: ""
    nexttasks:
      '#none#':
      - "13"
    scriptarguments:
      append:
        simple: "false"
      key:
        simple: testData.googleDriveFileId
      value:
        simple: ${GoogleDrive.File.id}
    separatecontext: false
    view: |-
      {
        "position": {
          "x": 50,
          "y": 720
        }
      }
    note: false
    timertriggers: []
    ignoreworker: false
    skipunavailable: false
    quietmode: 0
    isoversize: false
    isautoswitchedtoquietmode: false
view: |-
  {
    "linkLabelsPosition": {},
    "paper": {
      "dimensions": {
        "height": 2835,
        "width": 380,
        "x": 50,
        "y": 50
      }
    }
  }
inputs: []
outputs: []<|MERGE_RESOLUTION|>--- conflicted
+++ resolved
@@ -1,11 +1,7 @@
 id: Google Drive Permissions Test
 version: -1
 vcShouldKeepItemLegacyProdMachine: false
-<<<<<<< HEAD
-name: test_playbook_permissions
-=======
 name: Google Drive Permissions Test
->>>>>>> a3033e42
 starttaskid: "0"
 tasks:
   "0":
