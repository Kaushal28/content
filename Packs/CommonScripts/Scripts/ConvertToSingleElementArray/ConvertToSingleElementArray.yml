commonfields:
  id: ConvertToSingleElementArray
  version: -1
name: ConvertToSingleElementArray
script: ''
type: python
tags:
- transformer
- entirelist
comment: Converts a single string to an array of that string.
enabled: true
args:
- name: value
  default: true
  description: The string to convert to an array of that string.
  isArray: true
scripttarget: 0
subtype: python3
runonce: false
runas: DBotWeakRole
fromversion: 5.0.0
tests:
<<<<<<< HEAD
- No tests (auto formatted)
=======
- No tests (auto formatted)
dockerimage: demisto/python3:3.9.5.22665
>>>>>>> 51953d50
<|MERGE_RESOLUTION|>--- conflicted
+++ resolved
@@ -20,9 +20,5 @@
 runas: DBotWeakRole
 fromversion: 5.0.0
 tests:
-<<<<<<< HEAD
 - No tests (auto formatted)
-=======
-- No tests (auto formatted)
-dockerimage: demisto/python3:3.9.5.22665
->>>>>>> 51953d50
+dockerimage: demisto/python3:3.9.5.22665