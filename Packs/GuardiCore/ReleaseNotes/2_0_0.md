
#### Integrations
##### New: GuardiCore v2
- Bumped to major version 2.0
- Added the following commands:
   - ***guardicore-get-incident***
   - ***guardicore-get-incidents***
   - ***endpoint*** (to create new indicators)
- Changed the name of the ***guardicore-show-endpoint*** command to ***guardicore-search-asset***.
- The following commands are no longer supported due to API changes: 
  - ***guardicore-uncommon-domains***
  - ***guardicore-unresolved-domains***
  - ***guardicore-dns-requests***
  - ***guardicore-misconfigurations***
  - ***guardicore-get-incident-iocs***
  - ***guardicore-get-incident-events***
  - ***guardicore-get-incident-pcap***
  - ***guardicore-get-incident-attachments***
  - ***guardicore-search-network-log***

#### Incident Types
##### Guardicore Incident
Added default layout.

#### Incident Fields
<<<<<<< HEAD
**GuardiCore Associated Incident Groups** - Added a new incident field.
**GuardiCore Incident Type** - Added a new incident field.
=======
Added the **GuardiCore Associated Incident Groups** incident field.
>>>>>>> f702afa3

#### Classifiers
##### New: Guardicore classifier
Classifies incoming GuardiCore incidents.

#### Mappers
##### New: GuardiCore Incoming Mapper
Maps incoming GuardiCore incident fields.

#### Layouts
##### New: GuardiCore Layout
Added a new layout for the **GuardiCore Layout** indicator type.<|MERGE_RESOLUTION|>--- conflicted
+++ resolved
@@ -23,12 +23,8 @@
 Added default layout.
 
 #### Incident Fields
-<<<<<<< HEAD
-**GuardiCore Associated Incident Groups** - Added a new incident field.
-**GuardiCore Incident Type** - Added a new incident field.
-=======
 Added the **GuardiCore Associated Incident Groups** incident field.
->>>>>>> f702afa3
+Added the **GuardiCore Incident Type** incident field.
 
 #### Classifiers
 ##### New: Guardicore classifier
